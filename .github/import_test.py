import subprocess
import math

import_statement_list = [
    "import spikeinterface",
    "import spikeinterface.core",
    "import spikeinterface.extractors",
    "import spikeinterface.qualitymetrics",
    "import spikeinterface.preprocessing",
    "import spikeinterface.comparison",
    "import spikeinterface.postprocessing",
    "import spikeinterface.sortingcomponents",
    "import spikeinterface.curation",
    "import spikeinterface.exporters",
    "import spikeinterface.widgets",
    "import spikeinterface.full",
]

n_samples = 10
# Note that the symbols at the end are for centering the table
markdown_output = f"## \n\n| Imported Module ({n_samples=}) | Importing Time (seconds) | Standard Deviation (seconds) | Times List (seconds) |\n| :--: | :--------------: | :------------------: | :-------------: |\n"

exceptions = []

for import_statement in import_statement_list:
    time_taken_list = []
    for _ in range(n_samples):
        script_to_execute = (
                f"import timeit \n"
                f"import_statement = '{import_statement}' \n"
                f"time_taken = timeit.timeit(import_statement, number=1) \n"
                f"print(time_taken) \n"
               )

        result = subprocess.run(["python", "-c", script_to_execute], capture_output=True, text=True)

        if result.returncode != 0:
            error_message  = (
                f"Error when running {import_statement} \n"
                f"Error in subprocess: {result.stderr.strip()}\n"
            )
            exceptions.append(error_message)
            break

        time_taken = float(result.stdout.strip())
        time_taken_list.append(time_taken)

    for time in time_taken_list:
<<<<<<< HEAD
        if time > 2.5:
=======
        if time > 1.5:
>>>>>>> ef6d956e
            exceptions.append(f"Importing {import_statement} took too long: {time:.2f} seconds")
            break

    if time_taken_list:
        avg_time_taken = sum(time_taken_list) / len(time_taken_list)
        std_dev_time_taken = math.sqrt(sum((x - avg_time_taken) ** 2 for x in time_taken_list) / len(time_taken_list))
        times_list_str = ", ".join(f"{time:.2f}" for time in time_taken_list)
        markdown_output += f"| `{import_statement}` | {avg_time_taken:.2f} | {std_dev_time_taken:.2f} | {times_list_str} |\n"

if exceptions:
    raise Exception("\n".join(exceptions))

# This is displayed to GITHUB_STEP_SUMMARY
print(markdown_output)<|MERGE_RESOLUTION|>--- conflicted
+++ resolved
@@ -46,11 +46,7 @@
         time_taken_list.append(time_taken)
 
     for time in time_taken_list:
-<<<<<<< HEAD
-        if time > 2.5:
-=======
         if time > 1.5:
->>>>>>> ef6d956e
             exceptions.append(f"Importing {import_statement} took too long: {time:.2f} seconds")
             break
 
