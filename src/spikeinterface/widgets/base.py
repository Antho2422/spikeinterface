--- conflicted
+++ resolved
@@ -77,13 +77,7 @@
         self.backend_kwargs = backend_kwargs_
 
         if immediate_plot:
-<<<<<<< HEAD
-            # print('immediate_plot', self.backend, self.backend_kwargs)
             self.do_plot()
-=======
-            print("immediate_plot", self.backend, self.backend_kwargs)
-            self.do_plot(self.backend, **self.backend_kwargs)
->>>>>>> d1591453
 
     @classmethod
     def get_possible_backends(cls):
@@ -109,11 +103,7 @@
     def do_plot(self):
         # backend = self.check_backend(backend)
 
-<<<<<<< HEAD
-        func = getattr(self, f'plot_{self.backend}')
-=======
-        func = getattr(self, f"plot_{backend}")
->>>>>>> d1591453
+        func = getattr(self, f"plot_{self.backend}")
         func(self.data_plot, **self.backend_kwargs)
 
     # @classmethod
