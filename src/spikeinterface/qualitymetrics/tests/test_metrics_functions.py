--- conflicted
+++ resolved
@@ -395,11 +395,7 @@
     )
 
     assert np.all(list(sd_ratio.keys()) == waveform_extractor_simple.unit_ids)
-<<<<<<< HEAD
-    assert np.allclose(list(sd_ratio.values()), 1, atol=0.25, rtol=0)
-=======
-    # assert np.allclose(list(sd_ratio.values()), 1, atol=0.2, rtol=0)
->>>>>>> ee88ef3b
+    assert np.allclose(sd_ratio.values(), 1, atol=0.25, rtol=0)
 
 
 if __name__ == "__main__":
