"""Various cluster quality metrics.

Some of then come from or the old implementation:
* https://github.com/AllenInstitute/ecephys_spike_sorting/tree/master/ecephys_spike_sorting/modules/quality_metrics
* https://github.com/SpikeInterface/spikemetrics

Implementations here have been refactored to support the multi-segment API of spikeinterface.
"""

from collections import namedtuple

import math
import numpy as np
import warnings

from ..postprocessing import correlogram_for_one_segment
from ..core import get_noise_levels
from ..core.template_tools import (
    get_template_extremum_channel,
    get_template_extremum_amplitude,
)

try:
    import numba

    HAVE_NUMBA = True
except ModuleNotFoundError as err:
    HAVE_NUMBA = False


_default_params = dict()


def compute_num_spikes(waveform_extractor, unit_ids=None, **kwargs):
    """Compute the number of spike across segments.

    Parameters
    ----------
    waveform_extractor : WaveformExtractor
        The waveform extractor object.
    unit_ids : list or None
        The list of unit ids to compute the number of spikes. If None, all units are used.

    Returns
    -------
    num_spikes : dict
        The number of spikes, across all segments, for each unit ID.
    """

    sorting = waveform_extractor.sorting
    if unit_ids is None:
        unit_ids = sorting.unit_ids
    num_segs = sorting.get_num_segments()

    num_spikes = {}
    for unit_id in unit_ids:
        n = 0
        for segment_index in range(num_segs):
            st = sorting.get_unit_spike_train(unit_id=unit_id, segment_index=segment_index)
            n += st.size
        num_spikes[unit_id] = n

    return num_spikes


def compute_firing_rates(waveform_extractor, unit_ids=None, **kwargs):
    """Compute the firing rate across segments.

    Parameters
    ----------
    waveform_extractor : WaveformExtractor
        The waveform extractor object.
    unit_ids : list or None
        The list of unit ids to compute the firing rate. If None, all units are used.

    Returns
    -------
    firing_rates : dict of floats
        The firing rate, across all segments, for each unit ID.
    """

    sorting = waveform_extractor.sorting
    if unit_ids is None:
        unit_ids = sorting.unit_ids
    total_duration = waveform_extractor.get_total_duration()

    firing_rates = {}
    num_spikes = compute_num_spikes(waveform_extractor)
    for unit_id in unit_ids:
        firing_rates[unit_id] = num_spikes[unit_id] / total_duration
    return firing_rates


def compute_presence_ratios(waveform_extractor, unit_ids=None, bin_duration_s=60.0, mean_fr_ratio_thresh=0.0, **kwargs):
    """Calculate the presence ratio, the fraction of time the unit is firing above a certain threshold.

    Parameters
    ----------
    waveform_extractor : WaveformExtractor
        The waveform extractor object.
    unit_ids : list or None
        The list of unit ids to compute the presence ratio. If None, all units are used.
    bin_duration_s : float, default: 60
        The duration of each bin in seconds. If the duration is less than this value,
        presence_ratio is set to NaN
    mean_fr_ratio_thresh: float, default: 0
        The unit is considered active in a bin if its firing rate during that bin
        is strictly above `mean_fr_ratio_thresh` times its mean firing rate throughout the recording.

    Returns
    -------
    presence_ratio : dict of flaots
        The presence ratio for each unit ID.

    Notes
    -----
    The total duration, across all segments, is divided into "num_bins".
    To do so, spike trains across segments are concatenated to mimic a continuous segment.
    """
    sorting = waveform_extractor.sorting
    if unit_ids is None:
        unit_ids = sorting.unit_ids
    num_segs = sorting.get_num_segments()

    seg_lengths = [waveform_extractor.get_num_samples(i) for i in range(num_segs)]
    total_length = waveform_extractor.get_total_samples()
    total_duration = waveform_extractor.get_total_duration()
    bin_duration_samples = int((bin_duration_s * waveform_extractor.sampling_frequency))
    num_bin_edges = total_length // bin_duration_samples + 1
    bin_edges = np.arange(num_bin_edges) * bin_duration_samples

    mean_fr_ratio_thresh = float(mean_fr_ratio_thresh)
    if mean_fr_ratio_thresh < 0:
        raise ValueError(
            f"Expected positive float for `mean_fr_ratio_thresh` param." f"Provided value: {mean_fr_ratio_thresh}"
        )
    if mean_fr_ratio_thresh > 1:
        warnings.warn("`mean_fr_ratio_thres` parameter above 1 might lead to low presence ratios.")

    presence_ratios = {}
    if total_length < bin_duration_samples:
        warnings.warn(
            f"Bin duration of {bin_duration_s}s is larger than recording duration. " f"Presence ratios are set to NaN."
        )
        presence_ratios = {unit_id: np.nan for unit_id in unit_ids}
    else:
        for unit_id in unit_ids:
            spike_train = []
            for segment_index in range(num_segs):
                st = sorting.get_unit_spike_train(unit_id=unit_id, segment_index=segment_index)
                st = st + np.sum(seg_lengths[:segment_index])
                spike_train.append(st)
            spike_train = np.concatenate(spike_train)

            unit_fr = spike_train.size / total_duration
            bin_n_spikes_thres = math.floor(unit_fr * bin_duration_s * mean_fr_ratio_thresh)

            presence_ratios[unit_id] = presence_ratio(
                spike_train,
                total_length,
                bin_edges=bin_edges,
                bin_n_spikes_thres=bin_n_spikes_thres,
            )

    return presence_ratios


_default_params["presence_ratio"] = dict(
    bin_duration_s=60,
    mean_fr_ratio_thresh=0.0,
)


def compute_snrs(
    waveform_extractor,
    unit_ids=None,
    peak_sign: str = "neg",
    peak_mode: str = "extremum",
    random_chunk_kwargs_dict=None,
):
    """Compute signal to noise ratio.

    Parameters
    ----------
    waveform_extractor : WaveformExtractor
        The waveform extractor object.
    unit_ids : list or None
        The list of unit ids to compute the SNR. If None, all units are used.
    peak_sign : {'neg', 'pos', 'both'}
        The sign of the template to compute best channels.
    peak_mode: {'extremum', 'at_index'}
        How to compute the amplitude.
        Extremum takes the maxima/minima
        At_index takes the value at t=waveform_extractor.nbefore
    random_chunk_kwarg_dict: dict or None
        Dictionary to control the get_random_data_chunks() function.
        If None, default values are used

    Returns
    -------
    snrs : dict
        Computed signal to noise ratio for each unit.
    """
    if waveform_extractor.is_extension("noise_levels"):
        noise_levels = waveform_extractor.load_extension("noise_levels").get_data()
    else:
        if random_chunk_kwargs_dict is None:
            random_chunk_kwargs_dict = {}
        noise_levels = get_noise_levels(
            waveform_extractor.recording, return_scaled=waveform_extractor.return_scaled, **random_chunk_kwargs_dict
        )

    assert peak_sign in ("neg", "pos", "both")
    assert peak_mode in ("extremum", "at_index")

    sorting = waveform_extractor.sorting
    if unit_ids is None:
        unit_ids = sorting.unit_ids
    channel_ids = waveform_extractor.channel_ids

    extremum_channels_ids = get_template_extremum_channel(waveform_extractor, peak_sign=peak_sign, mode=peak_mode)
    unit_amplitudes = get_template_extremum_amplitude(waveform_extractor, peak_sign=peak_sign, mode=peak_mode)

    # make a dict to access by chan_id
    noise_levels = dict(zip(channel_ids, noise_levels))

    snrs = {}
    for unit_id in unit_ids:
        chan_id = extremum_channels_ids[unit_id]
        noise = noise_levels[chan_id]
        amplitude = unit_amplitudes[unit_id]
        snrs[unit_id] = np.abs(amplitude) / noise

    return snrs


_default_params["snr"] = dict(peak_sign="neg", peak_mode="extremum", random_chunk_kwargs_dict=None)


def compute_isi_violations(waveform_extractor, unit_ids=None, isi_threshold_ms=1.5, min_isi_ms=0):
    """Calculate Inter-Spike Interval (ISI) violations.

    It computes several metrics related to isi violations:
        * isi_violations_ratio: the relative firing rate of the hypothetical neurons that are
                                generating the ISI violations. Described in [1]. See Notes.
        * isi_violation_count: number of ISI violations

    Parameters
    ----------
    waveform_extractor : WaveformExtractor
        The waveform extractor object
    unit_ids : list or None
        List of unit ids to compute the ISI violations. If None, all units are used.
    isi_threshold_ms : float, default: 1.5
        Threshold for classifying adjacent spikes as an ISI violation, in ms.
        This is the biophysical refractory period (default=1.5).
    min_isi_ms : float, default: 0
        Minimum possible inter-spike interval, in ms.
        This is the artificial refractory period enforced
        by the data acquisition system or post-processing algorithms.

    Returns
    -------
    isi_violations_ratio : dict
        The isi violation ratio described in [1].
    isi_violation_count : dict
        Number of violations.

    Notes
    -----
    You can interpret an ISI violations ratio value of 0.5 as meaning that contaminating spikes are
    occurring at roughly half the rate of "true" spikes for that unit.
    In cases of highly contaminated units, the ISI violations ratio can sometimes be greater than 1.

    References
    ----------
    Based on metrics described in [Hill]_

    Originally written in Matlab by Nick Steinmetz (https://github.com/cortex-lab/sortingQuality)
    and converted to Python by Daniel Denman.
    """
    res = namedtuple("isi_violation", ["isi_violations_ratio", "isi_violations_count"])

    sorting = waveform_extractor.sorting
    if unit_ids is None:
        unit_ids = sorting.unit_ids
    num_segs = sorting.get_num_segments()

    total_duration_s = waveform_extractor.get_total_duration()
    fs = waveform_extractor.sampling_frequency

    isi_threshold_s = isi_threshold_ms / 1000
    min_isi_s = min_isi_ms / 1000

    isi_violations_count = {}
    isi_violations_ratio = {}

    # all units converted to seconds
    for unit_id in unit_ids:
        spike_train_list = []

        for segment_index in range(num_segs):
            spike_train = sorting.get_unit_spike_train(unit_id=unit_id, segment_index=segment_index)
            if len(spike_train) > 0:
                spike_train_list.append(spike_train / fs)

        if not any([len(train) > 0 for train in spike_train_list]):
            continue

        ratio, _, count = isi_violations(spike_train_list, total_duration_s, isi_threshold_s, min_isi_s)

        isi_violations_ratio[unit_id] = ratio
        isi_violations_count[unit_id] = count

    return res(isi_violations_ratio, isi_violations_count)


_default_params["isi_violation"] = dict(isi_threshold_ms=1.5, min_isi_ms=0)


def compute_refrac_period_violations(
    waveform_extractor, unit_ids=None, refractory_period_ms: float = 1.0, censored_period_ms: float = 0.0
):
    """Calculates the number of refractory period violations.

    This is similar (but slightly different) to the ISI violations.
    The key difference being that the violations are not only computed on consecutive spikes.

    This is required for some formulas (e.g. the ones from Llobet & Wyngaard 2022).

    Parameters
    ----------
    waveform_extractor : WaveformExtractor
        The waveform extractor object
    unit_ids : list or None
        List of unit ids to compute the refractory period violations. If None, all units are used.
    refractory_period_ms : float, default: 1.0
        The period (in ms) where no 2 good spikes can occur.
    censored_period_ùs : float, default: 0.0
        The period (in ms) where no 2 spikes can occur (because they are not detected, or
        because they were removed by another mean).

    Returns
    -------
    rp_contamination : dict
        The refactory period contamination described in [1].
    rp_violations : dict
        Number of refractory period violations.

    Notes
    -----
    Requires "numba" package

    References
    ----------
    Based on metrics described in [Llobet]_

    """
    res = namedtuple("rp_violations", ["rp_contamination", "rp_violations"])

    if not HAVE_NUMBA:
        print("Error: numba is not installed.")
        print("compute_refrac_period_violations cannot run without numba.")
        return None

    sorting = waveform_extractor.sorting
    fs = sorting.get_sampling_frequency()
    num_units = len(sorting.unit_ids)
    num_segments = sorting.get_num_segments()
<<<<<<< HEAD
    spikes = sorting.to_spike_vector(concatenated=False)
=======
    spikes = sorting.get_all_spike_trains(outputs="unit_index")
    if unit_ids is None:
        unit_ids = sorting.unit_ids
>>>>>>> 54f47806
    num_spikes = compute_num_spikes(waveform_extractor)

    t_c = int(round(censored_period_ms * fs * 1e-3))
    t_r = int(round(refractory_period_ms * fs * 1e-3))
    nb_rp_violations = np.zeros((num_units), dtype=np.int64)

    for seg_index in range(num_segments):
        spike_times = spikes[seg_index]["sample_index"].astype(np.int64)
        spike_labels = spikes[seg_index]["unit_index"].astype(np.int32)
        _compute_rp_violations_numba(nb_rp_violations, spike_times, spike_labels, t_c, t_r)

    T = waveform_extractor.get_total_samples()

    nb_violations = {}
    rp_contamination = {}

    for i, unit_id in enumerate(unit_ids):
        nb_violations[unit_id] = n_v = nb_rp_violations[i]
        N = num_spikes[unit_id]
        if N == 0:
            rp_contamination[unit_id] = np.nan
        else:
            D = 1 - n_v * (T - 2 * N * t_c) / (N**2 * (t_r - t_c))
            rp_contamination[unit_id] = 1 - math.sqrt(D) if D >= 0 else 1.0

    return res(rp_contamination, nb_violations)


_default_params["rp_violation"] = dict(refractory_period_ms=1.0, censored_period_ms=0.0)


def compute_sliding_rp_violations(
    waveform_extractor,
    unit_ids=None,
    min_spikes=0,
    bin_size_ms=0.25,
    window_size_s=1,
    exclude_ref_period_below_ms=0.5,
    max_ref_period_ms=10,
    contamination_values=None,
):
    """Compute sliding refractory period violations, a metric developed by IBL which computes
    contamination by using a sliding refractory period.
    This metric computes the minimum contamination with at least 90% confidence.

    Parameters
    ----------
    waveform_extractor : WaveformExtractor
        The waveform extractor object.
    unit_ids : list or None
        List of unit ids to compute the sliding RP violations. If None, all units are used.
    min_spikes : int, default 0
        Contamination  is set to np.nan if the unit has less than this many
        spikes across all segments.
    bin_size_ms : float
        The size of binning for the autocorrelogram in ms, by default 0.25
    window_size_s : float
        Window in seconds to compute correlogram, by default 1
    exclude_ref_period_below_ms : float
        Refractory periods below this value are excluded, by default 0.5
    max_ref_period_ms : float
        Maximum refractory period to test in ms, by default 10 ms
    contamination_values : 1d array or None
        The contamination values to test, by default np.arange(0.5, 35, 0.5) %

    Returns
    -------
    contamination : dict of floats
        The minimum contamination at 90% confidence

    References
    ----------
    Based on metrics described in [IBL]_
    This code was adapted from https://github.com/SteinmetzLab/slidingRefractory/blob/1.0.0/python/slidingRP/metrics.py
    """
    duration = waveform_extractor.get_total_duration()
    sorting = waveform_extractor.sorting
    if unit_ids is None:
        unit_ids = sorting.unit_ids
    num_segs = sorting.get_num_segments()
    fs = waveform_extractor.sampling_frequency

    contamination = {}

    # all units converted to seconds
    for unit_id in unit_ids:
        spike_train_list = []

        for segment_index in range(num_segs):
            spike_train = sorting.get_unit_spike_train(unit_id=unit_id, segment_index=segment_index)
            if np.any(spike_train):
                spike_train_list.append(spike_train)

        if not any([np.any(train) for train in spike_train_list]):
            continue

        unit_n_spikes = np.sum([len(train) for train in spike_train_list])
        if unit_n_spikes <= min_spikes:
            contamination[unit_id] = np.nan
            continue

        contamination[unit_id] = slidingRP_violations(
            spike_train_list,
            fs,
            duration,
            bin_size_ms,
            window_size_s,
            exclude_ref_period_below_ms,
            max_ref_period_ms,
            contamination_values,
        )

    return contamination


_default_params["sliding_rp_violation"] = dict(
    min_spikes=0,
    bin_size_ms=0.25,
    window_size_s=1,
    exclude_ref_period_below_ms=0.5,
    max_ref_period_ms=10,
    contamination_values=None,
)


def compute_amplitude_cutoffs(
    waveform_extractor,
    unit_ids=None,
    peak_sign="neg",
    num_histogram_bins=500,
    histogram_smoothing_value=3,
    amplitudes_bins_min_ratio=5,
):
    """Calculate approximate fraction of spikes missing from a distribution of amplitudes.

    Parameters
    ----------
    waveform_extractor : WaveformExtractor
        The waveform extractor object.
    unit_ids : list or None
        List of unit ids to compute the amplitude cutoffs. If None, all units are used.
    peak_sign : {'neg', 'pos', 'both'}
        The sign of the peaks.
    num_histogram_bins : int, default: 100
        The number of bins to use to compute the amplitude histogram.
    histogram_smoothing_value : int, default: 3
        Controls the smoothing applied to the amplitude histogram.
    amplitudes_bins_min_ratio : int, default: 5
        The minimum ratio between number of amplitudes for a unit and the number of bins.
        If the ratio is less than this threshold, the amplitude_cutoff for the unit is set
        to NaN.

    Returns
    -------
    all_fraction_missing : dict of floats
        Estimated fraction of missing spikes, based on the amplitude distribution, for each unit ID.


    Notes
    -----
    This approach assumes the amplitude histogram is symmetric (not valid in the presence of drift).
    If available, amplitudes are extracted from the "spike_amplitude" extension (recommended).
    If the "spike_amplitude" extension is not available, the amplitudes are extracted from the waveform extractor,
    which usually has waveforms for a small subset of spikes (500 by default).

    References
    ----------
    Inspired by metric described in [Hill]_

    This code was adapted from https://github.com/AllenInstitute/ecephys_spike_sorting/tree/master/ecephys_spike_sorting/modules/quality_metrics

    """
    sorting = waveform_extractor.sorting
    if unit_ids is None:
        unit_ids = sorting.unit_ids

    before = waveform_extractor.nbefore
    extremum_channels_ids = get_template_extremum_channel(waveform_extractor, peak_sign=peak_sign)

    spike_amplitudes = None
    invert_amplitudes = False
    if waveform_extractor.is_extension("spike_amplitudes"):
        amp_calculator = waveform_extractor.load_extension("spike_amplitudes")
        spike_amplitudes = amp_calculator.get_data(outputs="by_unit")
        if amp_calculator._params["peak_sign"] == "pos":
            invert_amplitudes = True
    else:
        if peak_sign == "pos":
            invert_amplitudes = True

    all_fraction_missing = {}
    nan_units = []
    for unit_id in unit_ids:
        if spike_amplitudes is None:
            waveforms = waveform_extractor.get_waveforms(unit_id)
            chan_id = extremum_channels_ids[unit_id]
            if waveform_extractor.is_sparse():
                chan_ind = np.where(waveform_extractor.sparsity.unit_id_to_channel_ids[unit_id] == chan_id)[0]
            else:
                chan_ind = waveform_extractor.channel_ids_to_indices([chan_id])[0]
            amplitudes = waveforms[:, before, chan_ind]
        else:
            amplitudes = np.concatenate([spike_amps[unit_id] for spike_amps in spike_amplitudes])

        # change amplitudes signs in case peak_sign is pos
        if invert_amplitudes:
            amplitudes = -amplitudes

        fraction_missing = amplitude_cutoff(
            amplitudes, num_histogram_bins, histogram_smoothing_value, amplitudes_bins_min_ratio
        )
        if np.isnan(fraction_missing):
            nan_units.append(unit_id)

        all_fraction_missing[unit_id] = fraction_missing

    if len(nan_units) > 0:
        warnings.warn(f"Units {nan_units} have too few spikes and " "amplitude_cutoff is set to NaN")

    return all_fraction_missing


_default_params["amplitude_cutoff"] = dict(
    peak_sign="neg", num_histogram_bins=100, histogram_smoothing_value=3, amplitudes_bins_min_ratio=5
)


def compute_amplitude_medians(waveform_extractor, unit_ids=None, peak_sign="neg"):
    """Compute median of the amplitude distributions (in absolute value).

    Parameters
    ----------
    waveform_extractor : WaveformExtractor
        The waveform extractor object.
    unit_ids : list or None
        List of unit ids to compute the amplitude medians. If None, all units are used.
    peak_sign : {'neg', 'pos', 'both'}
        The sign of the peaks.

    Returns
    -------
    all_amplitude_medians : dict
        Estimated amplitude median for each unit ID.

    References
    ----------
    Inspired by metric described in [IBL]_
    This code is ported from:
    https://github.com/int-brain-lab/ibllib/blob/master/brainbox/metrics/single_units.py
    """
    sorting = waveform_extractor.sorting
    if unit_ids is None:
        unit_ids = sorting.unit_ids

    before = waveform_extractor.nbefore

    extremum_channels_ids = get_template_extremum_channel(waveform_extractor, peak_sign=peak_sign)

    spike_amplitudes = None
    if waveform_extractor.is_extension("spike_amplitudes"):
        amp_calculator = waveform_extractor.load_extension("spike_amplitudes")
        spike_amplitudes = amp_calculator.get_data(outputs="by_unit")

    all_amplitude_medians = {}
    for unit_id in unit_ids:
        if spike_amplitudes is None:
            waveforms = waveform_extractor.get_waveforms(unit_id)
            chan_id = extremum_channels_ids[unit_id]
            if waveform_extractor.is_sparse():
                chan_ind = np.where(waveform_extractor.sparsity.unit_id_to_channel_ids[unit_id] == chan_id)[0]
            else:
                chan_ind = waveform_extractor.channel_ids_to_indices([chan_id])[0]
            amplitudes = waveforms[:, before, chan_ind]
        else:
            amplitudes = np.concatenate([spike_amps[unit_id] for spike_amps in spike_amplitudes])

        # change amplitudes signs in case peak_sign is pos
        abs_amplitudes = np.abs(amplitudes)
        all_amplitude_medians[unit_id] = np.median(abs_amplitudes)

    return all_amplitude_medians


_default_params["amplitude_median"] = dict(peak_sign="neg")


def compute_drift_metrics(
    waveform_extractor,
    unit_ids=None,
    interval_s=60,
    min_spikes_per_interval=100,
    direction="y",
    min_fraction_valid_intervals=0.5,
    min_num_bins=2,
    return_positions=False,
):
    """Compute drifts metrics using estimated spike locations.
    Over the duration of the recording, the drift signal for each unit is calculated as the median
    position in an interval with respect to the overall median positions over the entire duration
    (reference position).

    The following metrics are computed for each unit (in um):

    * drift_ptp: peak-to-peak of the drift signal
    * drift_std: standard deviation of the drift signal
    * drift_mad: median absolute deviation of the drift signal

    Requires 'spike_locations' extension. If this is not present, metrics are set to NaN.

    Parameters
    ----------
    waveform_extractor : WaveformExtractor
        The waveform extractor object.
    unit_ids : list or None
        List of unit ids to compute the drift metrics. If None, all units are used.
    interval_s : int, optional
        Interval length is seconds for computing spike depth, by default 60
    min_spikes_per_interval : int, optional
        Minimum number of spikes for computing depth in an interval, by default 100
    direction : str, optional
        The direction along which drift metrics are estimated, by default 'y'
    min_fraction_valid_intervals : float, optional
        The fraction of valid (not NaN) position estimates to estimate drifts.
        E.g., if 0.5 at least 50% of estimated positions in the intervals need to be valid,
        otherwise drift metrics are set to None, by default 0.5
    min_num_bins : int, optional
        Minimum number of bins required to return a valid metric value. In case there are
        less bins, the metric values are set to NaN.
    return_positions : bool, optional
        If True, median positions are returned (for debugging), by default False

    Returns
    -------
    drift_ptp : dict
        The drift signal peak-to-peak in um
    drift_std : dict
        The drift signal standard deviation in um
    drift_mad : dict
        The drift signal median absolute deviation in um
    median_positions : np.array (optional)
        The median positions of each unit over time (only returned if return_positions=True)

    Notes
    -----
    For multi-segment object, segments are concatenated before the computation. This means that if
    there are large displacements in between segments, the resulting metric values will be very high.
    """
    res = namedtuple("drift_metrics", ["drift_ptp", "drift_std", "drift_mad"])
    sorting = waveform_extractor.sorting
    if unit_ids is None:
        unit_ids = sorting.unit_ids

    if waveform_extractor.is_extension("spike_locations"):
        locs_calculator = waveform_extractor.load_extension("spike_locations")
        spike_locations = locs_calculator.get_data(outputs="concatenated")
        spike_locations_by_unit = locs_calculator.get_data(outputs="by_unit")
    else:
        warnings.warn(
            "The drift metrics require the `spike_locations` waveform extension. "
            "Use the `postprocessing.compute_spike_locations()` function. "
            "Drift metrics will be set to NaN"
        )
        empty_dict = {unit_id: np.nan for unit_id in unit_ids}
        if return_positions:
            return res(empty_dict, empty_dict, empty_dict), np.nan
        else:
            return res(empty_dict, empty_dict, empty_dict)

    interval_samples = int(interval_s * waveform_extractor.sampling_frequency)
    assert direction in spike_locations.dtype.names, (
        f"Direction {direction} is invalid. Available directions: " f"{spike_locations.dtype.names}"
    )
    total_duration = waveform_extractor.get_total_duration()
    if total_duration < min_num_bins * interval_s:
        warnings.warn(
            "The recording is too short given the specified 'interval_s' and "
            "'min_num_bins'. Drift metrics will be set to NaN"
        )
        empty_dict = {unit_id: np.nan for unit_id in unit_ids}
        if return_positions:
            return res(empty_dict, empty_dict, empty_dict), np.nan
        else:
            return res(empty_dict, empty_dict, empty_dict)

    # we need
    drift_ptps = {}
    drift_stds = {}
    drift_mads = {}

    # reference positions are the medians across segments
    reference_positions = np.zeros(len(unit_ids))
    for unit_ind, unit_id in enumerate(unit_ids):
        locs = []
        for segment_index in range(waveform_extractor.get_num_segments()):
            locs.append(spike_locations_by_unit[segment_index][unit_id][direction])
        reference_positions[unit_ind] = np.median(np.concatenate(locs))

    # now compute median positions and concatenate them over segments
    median_position_segments = None
    for segment_index in range(waveform_extractor.get_num_segments()):
        seg_length = waveform_extractor.get_num_samples(segment_index)
        num_bin_edges = seg_length // interval_samples + 1
        bins = np.arange(num_bin_edges) * interval_samples
        spike_vector = sorting.to_spike_vector()

        # retrieve spikes in segment
        i0 = np.searchsorted(spike_vector["segment_index"], segment_index)
        i1 = np.searchsorted(spike_vector["segment_index"], segment_index + 1)
        spikes_in_segment = spike_vector[i0:i1]
        spike_locations_in_segment = spike_locations[i0:i1]

        # compute median positions (if less than min_spikes_per_interval, median position is 0)
        median_positions = np.nan * np.zeros((len(unit_ids), num_bin_edges - 1))
        for bin_index, (start_frame, end_frame) in enumerate(zip(bins[:-1], bins[1:])):
            i0 = np.searchsorted(spikes_in_segment["sample_index"], start_frame)
            i1 = np.searchsorted(spikes_in_segment["sample_index"], end_frame)
            spikes_in_bin = spikes_in_segment[i0:i1]
            spike_locations_in_bin = spike_locations_in_segment[i0:i1][direction]

            for unit_ind in np.arange(len(unit_ids)):
                mask = spikes_in_bin["unit_index"] == unit_ind
                if np.sum(mask) >= min_spikes_per_interval:
                    median_positions[unit_ind, bin_index] = np.median(spike_locations_in_bin[mask])
        if median_position_segments is None:
            median_position_segments = median_positions
        else:
            median_position_segments = np.hstack((median_position_segments, median_positions))

    # finally, compute deviations and drifts
    position_diffs = median_position_segments - reference_positions[:, None]
    for unit_ind, unit_id in enumerate(unit_ids):
        position_diff = position_diffs[unit_ind]
        if np.any(np.isnan(position_diff)):
            # deal with nans: if more than 50% nans --> set to nan
            if np.sum(np.isnan(position_diff)) > min_fraction_valid_intervals * len(position_diff):
                ptp_drift = np.nan
                std_drift = np.nan
                mad_drift = np.nan
            else:
                ptp_drift = np.nanmax(position_diff) - np.nanmin(position_diff)
                std_drift = np.nanstd(np.abs(position_diff))
                mad_drift = np.nanmedian(np.abs(position_diff - np.nanmean(position_diff)))
        else:
            ptp_drift = np.ptp(position_diff)
            std_drift = np.std(position_diff)
            mad_drift = np.median(np.abs(position_diff - np.mean(position_diff)))
        drift_ptps[unit_id] = ptp_drift
        drift_stds[unit_id] = std_drift
        drift_mads[unit_id] = mad_drift
    if return_positions:
        outs = res(drift_ptps, drift_stds, drift_mads), median_positions
    else:
        outs = res(drift_ptps, drift_stds, drift_mads)
    return outs


_default_params["drift"] = dict(interval_s=60, min_spikes_per_interval=100, direction="y", min_num_bins=2)


### LOW-LEVEL FUNCTIONS ###
def presence_ratio(spike_train, total_length, bin_edges=None, num_bin_edges=None, bin_n_spikes_thres=0):
    """Calculate the presence ratio for a single unit

    Parameters
    ----------
    spike_train : np.ndarray
        Spike times for this unit, in samples
    total_length : int
        Total length of the recording in samples
    bin_edges : np.array
        Pre-computed bin edges (mutually exclusive with num_bin_edges).
    num_bin_edges : int, default: 101
        The number of bins edges to use to compute the presence ratio.
        (mutually exclusive with bin_edges).
    bin_n_spikes_thres: int, default 0
        Minimum number of spikes within a bin to consider the unit active

    Returns
    -------
    presence_ratio : float
        The presence ratio for one unit

    """
    assert bin_edges is not None or num_bin_edges is not None, "Use either bin_edges or num_bin_edges"
    assert bin_n_spikes_thres >= 0
    if bin_edges is not None:
        bins = bin_edges
        num_bin_edges = len(bin_edges)
    else:
        bins = num_bin_edges
    h, _ = np.histogram(spike_train, bins=bins)

    return np.sum(h > bin_n_spikes_thres) / (num_bin_edges - 1)


def isi_violations(spike_trains, total_duration_s, isi_threshold_s=0.0015, min_isi_s=0):
    """Calculate Inter-Spike Interval (ISI) violations.

    See compute_isi_violations for additional documentation

    Parameters
    ----------
    spike_trains : list of np.ndarrays
        The spike times for each recording segment for one unit, in seconds
    total_duration_s : float
        The total duration of the recording (in seconds)
    isi_threshold_s : float, default: 0.0015
        Threshold for classifying adjacent spikes as an ISI violation, in seconds.
        This is the biophysical refractory period (default=1.5).
    min_isi_s : float, default: 0
        Minimum possible inter-spike interval, in seconds.
        This is the artificial refractory period enforced
        by the data acquisition system or post-processing algorithms.

    Returns
    -------
    isi_violations_ratio : float
        The isi violation ratio described in [1]
    isi_violations_rate : float
        Rate of contaminating spikes as a fraction of overall rate.
        Higher values indicate more contamination.
    isi_violation_count : int
        Number of violations
    """

    num_violations = 0
    num_spikes = 0

    isi_violations_ratio = np.float64(np.nan)
    isi_violations_rate = np.float64(np.nan)
    isi_violations_count = np.float64(np.nan)

    for spike_train in spike_trains:
        isis = np.diff(spike_train)
        num_spikes += len(spike_train)
        num_violations += np.sum(isis < isi_threshold_s)

    violation_time = 2 * num_spikes * (isi_threshold_s - min_isi_s)

    if num_spikes > 0:
        total_rate = num_spikes / total_duration_s
        violation_rate = num_violations / violation_time
        isi_violations_ratio = violation_rate / total_rate
        isi_violations_rate = num_violations / total_duration_s
        isi_violations_count = num_violations

    return isi_violations_ratio, isi_violations_rate, isi_violations_count


def amplitude_cutoff(amplitudes, num_histogram_bins=500, histogram_smoothing_value=3, amplitudes_bins_min_ratio=5):
    """Calculate approximate fraction of spikes missing from a distribution of amplitudes.


    See compute_amplitude_cutoffs for additional documentation

    Parameters
    ----------
    amplitudes : ndarray_like
        The amplitudes (in uV) of the spikes for one unit.
    peak_sign : {'neg', 'pos', 'both'}
        The sign of the template to compute best channels.
    num_histogram_bins : int, default: 500
        The number of bins to use to compute the amplitude histogram.
    histogram_smoothing_value : int, default: 3
        Controls the smoothing applied to the amplitude histogram.
    amplitudes_bins_min_ratio : int, default: 5
        The minimum ratio between number of amplitudes for a unit and the number of bins.
        If the ratio is less than this threshold, the amplitude_cutoff for the unit is set
        to NaN.

    Returns
    -------
    fraction_missing : float
        Estimated fraction of missing spikes, based on the amplitude distribution.

    """
    if len(amplitudes) / num_histogram_bins < amplitudes_bins_min_ratio:
        return np.nan
    else:
        h, b = np.histogram(amplitudes, num_histogram_bins, density=True)

        # TODO : use something better than scipy.ndimage.gaussian_filter1d
        from scipy.ndimage import gaussian_filter1d

        pdf = gaussian_filter1d(h, histogram_smoothing_value)
        support = b[:-1]
        bin_size = np.mean(np.diff(support))
        peak_index = np.argmax(pdf)

        pdf_above = np.abs(pdf[peak_index:] - pdf[0])

        if len(np.where(pdf_above == pdf_above.min())[0]) > 1:
            warnings.warn(
                "Amplitude PDF does not have a unique minimum! More spikes might be required for a correct "
                "amplitude_cutoff computation!"
            )

        G = np.argmin(pdf_above) + peak_index
        fraction_missing = np.sum(pdf[G:]) * bin_size
        fraction_missing = np.min([fraction_missing, 0.5])

        return fraction_missing


def slidingRP_violations(
    spike_samples,
    sample_rate,
    duration,
    bin_size_ms=0.25,
    window_size_s=1,
    exclude_ref_period_below_ms=0.5,
    max_ref_period_ms=10,
    contamination_values=None,
    return_conf_matrix=False,
):
    """
    A metric developed by IBL which determines whether the refractory period violations
    by using sliding refractory periods.

    See compute_slidingRP_viol for additional documentation

    Parameters
    ----------
    spike_samples : ndarray_like or list (for multi-segment)
        The spike times in samples
    sample_rate : float
        The acquisition sampling rate
    bin_size_ms : float
        The size (in ms) of binning for the autocorrelogram.
    window_size_s : float
        Window in seconds to compute correlogram, by default 2
    exclude_ref_period_below_ms : float
        Refractory periods below this value are excluded, by default 0.5
    max_ref_period_ms : float
        Maximum refractory period to test in ms, by default 10 ms
    contamination_values : 1d array or None
        The contamination values to test, by default np.arange(0.5, 35, 0.5) / 100
    return_conf_matrix : bool
        If True, the confidence matrix (n_contaminations, n_ref_periods) is returned, by default False

    See: https://github.com/SteinmetzLab/slidingRefractory/blob/master/python/slidingRP/metrics.py#L166

    Returns
    -------
    min_cont_with_90_confidence : dict of floats
        The minimum contamination with confidence > 90%
    """
    if contamination_values is None:
        contamination_values = np.arange(0.5, 35, 0.5) / 100  # vector of contamination values to test
    rp_bin_size = bin_size_ms / 1000
    rp_edges = np.arange(0, max_ref_period_ms / 1000, rp_bin_size)  # in s
    rp_centers = rp_edges + ((rp_edges[1] - rp_edges[0]) / 2)  # vector of refractory period durations to test

    # compute firing rate and spike count (concatenate for multi-segments)
    n_spikes = len(np.concatenate(spike_samples))
    firing_rate = n_spikes / duration
    if np.isscalar(spike_samples[0]):
        spike_samples_list = [spike_samples]
    else:
        spike_samples_list = spike_samples
    # compute correlograms
    correlogram = None
    for spike_samples in spike_samples_list:
        c0 = correlogram_for_one_segment(
            spike_samples,
            np.zeros(len(spike_samples), dtype="int8"),
            bin_size=max(int(bin_size_ms / 1000 * sample_rate), 1),  # convert to sample counts
            window_size=int(window_size_s * sample_rate),
        )[0, 0]
        if correlogram is None:
            correlogram = c0
        else:
            correlogram += c0
    correlogram_positive = correlogram[len(correlogram) // 2 :]

    conf_matrix = _compute_violations(
        np.cumsum(correlogram_positive[0 : rp_centers.size])[np.newaxis, :],
        firing_rate,
        n_spikes,
        rp_centers[np.newaxis, :] + rp_bin_size / 2,
        contamination_values[:, np.newaxis],
    )
    test_rp_centers_mask = rp_centers > exclude_ref_period_below_ms / 1000.0  # (in seconds)

    # only test for refractory period durations greater than 'exclude_ref_period_below_ms'
    inds_confidence90 = np.row_stack(np.where(conf_matrix[:, test_rp_centers_mask] > 0.9))

    if len(inds_confidence90[0]) > 0:
        minI = np.min(inds_confidence90[0][0])
        min_cont_with_90_confidence = contamination_values[minI]
    else:
        min_cont_with_90_confidence = np.nan
    if return_conf_matrix:
        return min_cont_with_90_confidence, conf_matrix
    else:
        return min_cont_with_90_confidence


def _compute_violations(obs_viol, firing_rate, spike_count, ref_period_dur, contamination_prop):
    contamination_rate = firing_rate * contamination_prop
    expected_viol = contamination_rate * ref_period_dur * 2 * spike_count

    from scipy.stats import poisson

    confidence_score = 1 - poisson.cdf(obs_viol, expected_viol)

    return confidence_score


if HAVE_NUMBA:

    @numba.jit((numba.int64[::1], numba.int32), nopython=True, nogil=True, cache=True)
    def _compute_nb_violations_numba(spike_train, t_r):
        n_v = 0
        N = len(spike_train)

        for i in range(N):
            for j in range(i + 1, N):
                diff = spike_train[j] - spike_train[i]

                if diff > t_r:
                    break

                # if diff < t_c:
                #     continue

                n_v += 1

        return n_v

    @numba.jit(
        (numba.int64[::1], numba.int64[::1], numba.int32[::1], numba.int32, numba.int32),
        nopython=True,
        nogil=True,
        cache=True,
        parallel=True,
    )
    def _compute_rp_violations_numba(nb_rp_violations, spike_trains, spike_clusters, t_c, t_r):
        n_units = len(nb_rp_violations)

        for i in numba.prange(n_units):
            spike_train = spike_trains[spike_clusters == i]
            n_v = _compute_nb_violations_numba(spike_train, t_r)
            nb_rp_violations[i] += n_v<|MERGE_RESOLUTION|>--- conflicted
+++ resolved
@@ -367,13 +367,12 @@
     fs = sorting.get_sampling_frequency()
     num_units = len(sorting.unit_ids)
     num_segments = sorting.get_num_segments()
-<<<<<<< HEAD
+
     spikes = sorting.to_spike_vector(concatenated=False)
-=======
-    spikes = sorting.get_all_spike_trains(outputs="unit_index")
+
     if unit_ids is None:
         unit_ids = sorting.unit_ids
->>>>>>> 54f47806
+
     num_spikes = compute_num_spikes(waveform_extractor)
 
     t_c = int(round(censored_period_ms * fs * 1e-3))
