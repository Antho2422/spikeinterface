--- conflicted
+++ resolved
@@ -1472,27 +1472,17 @@
             best_channel = best_channels[unit_id]
             std_noise = noise_levels[best_channel]
 
-<<<<<<< HEAD
-        if correct_for_template_itself:
-            # template = sorting_result.get_template(unit_id, force_dense=True)[:, best_channel]
-            
-            template = tamplates_array[unit_index, :, :][:, best_channel]
-            nsamples = template.shape[0]
-            
-
-            # Computing the variance of a trace that is all 0 and n_spikes non-overlapping template.
-            # TODO: Take into account that templates for different segments might differ.
-            p = nsamples * n_spikes[unit_id] / sorting_result.get_total_samples()
-            total_variance = p * np.mean(template**2) - p**2 * np.mean(template)
-=======
+
             if correct_for_template_itself:
-                template = wvf_extractor.get_template(unit_id, force_dense=True)[:, best_channel]
-
+                # template = sorting_result.get_template(unit_id, force_dense=True)[:, best_channel]
+                
+                template = tamplates_array[unit_index, :, :][:, best_channel]
+                nsamples = template.shape[0]
+                
                 # Computing the variance of a trace that is all 0 and n_spikes non-overlapping template.
                 # TODO: Take into account that templates for different segments might differ.
-                p = wvf_extractor.nsamples * n_spikes[unit_id] / wvf_extractor.get_total_samples()
+                p = nsamples * n_spikes[unit_id] / sorting_result.get_total_samples()
                 total_variance = p * np.mean(template**2) - p**2 * np.mean(template)
->>>>>>> 35e5c00c
 
                 std_noise = np.sqrt(std_noise**2 - total_variance)
 
