--- conflicted
+++ resolved
@@ -35,11 +35,7 @@
         "selection": {
             "method": "smart_sampling_amplitudes",
             "n_peaks_per_channel": 5000,
-<<<<<<< HEAD
-            "min_n_peaks": 50000,
-=======
             "min_n_peaks": 100000,
->>>>>>> 88676e55
             "select_per_channel": False,
         },
         "clustering": {"legacy": False},
