from __future__ import annotations
from typing import Literal, Optional

from pathlib import Path
from itertools import chain
import os
import json
import math
import pickle
import weakref
import shutil
import warnings
import importlib

import numpy as np

import probeinterface

import spikeinterface

from .baserecording import BaseRecording
from .basesorting import BaseSorting

from .base import load_extractor
from .recording_tools import check_probe_do_not_overlap, get_rec_attributes, do_recording_attributes_match
from .core_tools import check_json, retrieve_importing_provenance
from .sorting_tools import generate_unit_ids_for_merge_group, _get_ids_after_merging
from .job_tools import split_job_kwargs
from .numpyextractors import NumpySorting
from .sparsity import ChannelSparsity, estimate_sparsity
from .sortingfolder import NumpyFolderSorting
from .zarrextractors import get_default_zarr_compressor, ZarrSortingExtractor
from .node_pipeline import run_node_pipeline


# high level function
def create_sorting_analyzer(
    sorting,
    recording,
    format="memory",
    folder=None,
    sparse=True,
    sparsity=None,
    return_scaled=True,
    overwrite=False,
    **sparsity_kwargs,
):
    """
    Create a SortingAnalyzer by pairing a Sorting and the corresponding Recording.

    This object will handle a list of AnalyzerExtension for all the post processing steps like: waveforms,
    templates, unit locations, spike locations, quality metrics ...

    This object will be also use used for plotting purpose.


    Parameters
    ----------
    sorting : Sorting
        The sorting object
    recording : Recording
        The recording object
    folder : str or Path or None, default: None
        The folder where waveforms are cached
    format : "memory | "binary_folder" | "zarr", default: "memory"
        The mode to store waveforms. If "folder", waveforms are stored on disk in the specified folder.
        The "folder" argument must be specified in case of mode "folder".
        If "memory" is used, the waveforms are stored in RAM. Use this option carefully!
    sparse : bool, default: True
        If True, then a sparsity mask is computed using the `estimate_sparsity()` function using
        a few spikes to get an estimate of dense templates to create a ChannelSparsity object.
        Then, the sparsity will be propagated to all ResultExtention that handle sparsity (like wavforms, pca, ...)
        You can control `estimate_sparsity()` : all extra arguments are propagated to it (included job_kwargs)
    sparsity : ChannelSparsity or None, default: None
        The sparsity used to compute waveforms. If this is given, `sparse` is ignored.
    return_scaled : bool, default: True
        All extensions that play with traces will use this global return_scaled : "waveforms", "noise_levels", "templates".
        This prevent return_scaled being differents from different extensions and having wrong snr for instance.

    Returns
    -------
    sorting_analyzer : SortingAnalyzer
        The SortingAnalyzer object

    Examples
    --------
    >>> import spikeinterface as si

    >>> # Extract dense waveforms and save to disk with binary_folder format.
    >>> sorting_analyzer = si.create_sorting_analyzer(sorting, recording, format="binary_folder", folder="/path/to_my/result")

    >>> # Can be reload
    >>> sorting_analyzer = si.load_sorting_analyzer(folder="/path/to_my/result")

    >>> # Can run extension
    >>> sorting_analyzer = si.compute("unit_locations", ...)

    >>> # Can be copy to another format (extensions are propagated)
    >>> sorting_analyzer2 = sorting_analyzer.save_as(format="memory")
    >>> sorting_analyzer3 = sorting_analyzer.save_as(format="zarr", folder="/path/to_my/result.zarr")

    >>> # Can make a copy with a subset of units (extensions are propagated for the unit subset)
    >>> sorting_analyzer4 = sorting_analyzer.select_units(unit_ids=sorting.units_ids[:5], format="memory")
    >>> sorting_analyzer5 = sorting_analyzer.select_units(unit_ids=sorting.units_ids[:5], format="binary_folder", folder="/result_5units")

    Notes
    -----

    By default creating a SortingAnalyzer can be slow because the sparsity is estimated by default.
    In some situation, sparsity is not needed, so to make it fast creation, you need to turn
    sparsity off (or give external sparsity) like this.
    """
    if format != "memory":
        if Path(folder).is_dir():
            if not overwrite:
                raise ValueError(f"Folder already exists {folder}! Use overwrite=True to overwrite it.")
            else:
                shutil.rmtree(folder)

    # handle sparsity
    if sparsity is not None:
        # some checks
        assert isinstance(sparsity, ChannelSparsity), "'sparsity' must be a ChannelSparsity object"
        assert np.array_equal(
            sorting.unit_ids, sparsity.unit_ids
        ), "create_sorting_analyzer(): if external sparsity is given unit_ids must correspond"
        assert np.array_equal(
            recording.channel_ids, sparsity.channel_ids
        ), "create_sorting_analyzer(): if external sparsity is given unit_ids must correspond"
    elif sparse:
        sparsity = estimate_sparsity(sorting, recording, **sparsity_kwargs)
    else:
        sparsity = None

    if return_scaled and not recording.has_scaleable_traces() and recording.get_dtype().kind == "i":
        print("create_sorting_analyzer: recording does not have scaling to uV, forcing return_scaled=False")
        return_scaled = False

    sorting_analyzer = SortingAnalyzer.create(
        sorting, recording, format=format, folder=folder, sparsity=sparsity, return_scaled=return_scaled
    )

    return sorting_analyzer


def load_sorting_analyzer(folder, load_extensions=True, format="auto"):
    """
    Load a SortingAnalyzer object from disk.

    Parameters
    ----------
    folder : str or Path
        The folder / zarr folder where the waveform extractor is stored
    load_extensions : bool, default: True
        Load all extensions or not.
    format : "auto" | "binary_folder" | "zarr"
        The format of the folder.

    Returns
    -------
    sorting_analyzer : SortingAnalyzer
        The loaded SortingAnalyzer

    """
    return SortingAnalyzer.load(folder, load_extensions=load_extensions, format=format)


class SortingAnalyzer:
    """
    Class to make a pair of Recording-Sorting which will be used used for all post postprocessing,
    visualization and quality metric computation.

    This internally maintains a list of computed ResultExtention (waveform, pca, unit position, spike position, ...).

    This can live in memory and/or can be be persistent to disk in 2 internal formats (folder/json/npz or zarr).
    A SortingAnalyzer can be transfer to another format using `save_as()`

    This handle unit sparsity that can be propagated to ResultExtention.

    This handle spike sampling that can be propagated to ResultExtention : works on only a subset of spikes.

    This internally saves a copy of the Sorting and extracts main recording attributes (without traces) so
    the SortingAnalyzer object can be reloaded even if references to the original sorting and/or to the original recording
    are lost.

    SortingAnalyzer() should not never be used directly for creating: use instead create_sorting_analyzer(sorting, resording, ...)
    or eventually SortingAnalyzer.create(...)
    """

    def __init__(
        self,
        sorting=None,
        recording=None,
        rec_attributes=None,
        format=None,
        sparsity=None,
        return_scaled=True,
    ):
        # very fast init because checks are done in load and create
        self.sorting = sorting
        # self.recording will be a property
        self._recording = recording
        self.rec_attributes = rec_attributes
        self.format = format
        self.sparsity = sparsity
        self.return_scaled = return_scaled
        # this is used to store temporary recording
        self._temporary_recording = None

        # extensions are not loaded at init
        self.extensions = dict()

    def __repr__(self) -> str:
        clsname = self.__class__.__name__
        nseg = self.get_num_segments()
        nchan = self.get_num_channels()
        nunits = self.get_num_units()
        txt = f"{clsname}: {nchan} channels - {nunits} units - {nseg} segments - {self.format}"
        if self.is_sparse():
            txt += " - sparse"
        if self.has_recording():
            txt += " - has recording"
        ext_txt = f"Loaded {len(self.extensions)} extensions: " + ", ".join(self.extensions.keys())
        txt += "\n" + ext_txt
        return txt

    ## create and load zone

    @classmethod
    def create(
        cls,
        sorting: BaseSorting,
        recording: BaseRecording,
        format: Literal[
            "memory",
            "binary_folder",
            "zarr",
        ] = "memory",
        folder=None,
        sparsity=None,
        return_scaled=True,
    ):
        # some checks
        if sorting.sampling_frequency != recording.sampling_frequency:
            if math.isclose(sorting.sampling_frequency, recording.sampling_frequency, abs_tol=1e-2, rel_tol=1e-5):
                warnings.warn(
                    "Sorting and Recording have a small difference in sampling frequency. "
                    "This could be due to rounding of floats. Using the sampling frequency from the Recording."
                )
                # we make a copy here to change the smapling frequency
                sorting = NumpySorting.from_sorting(sorting, with_metadata=True, copy_spike_vector=True)
                sorting._sampling_frequency = recording.sampling_frequency
            else:
                raise ValueError(
                    f"Sorting and Recording sampling frequencies are too different: "
                    f"recording: {recording.sampling_frequency} - sorting: {sorting.sampling_frequency}. "
                    "Ensure that you are associating the correct Recording and Sorting when creating a SortingAnalyzer."
                )
        # check that multiple probes are non-overlapping
        all_probes = recording.get_probegroup().probes
        check_probe_do_not_overlap(all_probes)

        if format == "memory":
            sorting_analyzer = cls.create_memory(sorting, recording, sparsity, return_scaled, rec_attributes=None)
        elif format == "binary_folder":
            cls.create_binary_folder(folder, sorting, recording, sparsity, return_scaled, rec_attributes=None)
            sorting_analyzer = cls.load_from_binary_folder(folder, recording=recording)
            sorting_analyzer.folder = Path(folder)
        elif format == "zarr":
            cls.create_zarr(folder, sorting, recording, sparsity, return_scaled, rec_attributes=None)
            sorting_analyzer = cls.load_from_zarr(folder, recording=recording)
            sorting_analyzer.folder = Path(folder)
        else:
            raise ValueError("SortingAnalyzer.create: wrong format")

        return sorting_analyzer

    @classmethod
    def load(cls, folder, recording=None, load_extensions=True, format="auto"):
        """
        Load folder or zarr.
        The recording can be given if the recording location has changed.
        Otherwise the recording is loaded when possible.
        """
        folder = Path(folder)
        assert folder.is_dir(), "Waveform folder does not exists"
        if format == "auto":
            # make better assumption and check for auto guess format
            if folder.suffix == ".zarr":
                format = "zarr"
            else:
                format = "binary_folder"

        if format == "binary_folder":
            sorting_analyzer = SortingAnalyzer.load_from_binary_folder(folder, recording=recording)
        elif format == "zarr":
            sorting_analyzer = SortingAnalyzer.load_from_zarr(folder, recording=recording)

        sorting_analyzer.folder = folder

        if load_extensions:
            sorting_analyzer.load_all_saved_extension()

        return sorting_analyzer

    @classmethod
    def create_memory(cls, sorting, recording, sparsity, return_scaled, rec_attributes):
        # used by create and save_as

        if rec_attributes is None:
            assert recording is not None
            rec_attributes = get_rec_attributes(recording)
            rec_attributes["probegroup"] = recording.get_probegroup()
        else:
            # a copy is done to avoid shared dict between instances (which can block garbage collector)
            rec_attributes = rec_attributes.copy()

        # a copy of sorting is copied in memory for fast access
        sorting_copy = NumpySorting.from_sorting(sorting, with_metadata=True, copy_spike_vector=True)

        sorting_analyzer = SortingAnalyzer(
            sorting=sorting_copy,
            recording=recording,
            rec_attributes=rec_attributes,
            format="memory",
            sparsity=sparsity,
            return_scaled=return_scaled,
        )
        return sorting_analyzer

    @classmethod
    def create_binary_folder(cls, folder, sorting, recording, sparsity, return_scaled, rec_attributes):
        # used by create and save_as

        assert recording is not None, "To create a SortingAnalyzer you need recording not None"

        folder = Path(folder)
        if folder.is_dir():
            raise ValueError(f"Folder already exists {folder}")
        folder.mkdir(parents=True)

        info_file = folder / f"spikeinterface_info.json"
        info = dict(
            version=spikeinterface.__version__,
            dev_mode=spikeinterface.DEV_MODE,
            object="SortingAnalyzer",
        )
        with open(info_file, mode="w") as f:
            json.dump(check_json(info), f, indent=4)

        # save a copy of the sorting
        # NumpyFolderSorting.write_sorting(sorting, folder / "sorting")
        sorting.save(folder=folder / "sorting")

        # save recording and sorting provenance
        if recording.check_serializability("json"):
            recording.dump(folder / "recording.json", relative_to=folder)
        elif recording.check_serializability("pickle"):
            recording.dump(folder / "recording.pickle", relative_to=folder)

        if sorting.check_serializability("json"):
            sorting.dump(folder / "sorting_provenance.json", relative_to=folder)
        elif sorting.check_serializability("pickle"):
            sorting.dump(folder / "sorting_provenance.pickle", relative_to=folder)

        # dump recording attributes
        probegroup = None
        rec_attributes_file = folder / "recording_info" / "recording_attributes.json"
        rec_attributes_file.parent.mkdir()
        if rec_attributes is None:
            assert recording is not None
            rec_attributes = get_rec_attributes(recording)
            rec_attributes_file.write_text(json.dumps(check_json(rec_attributes), indent=4), encoding="utf8")
            probegroup = recording.get_probegroup()
        else:
            rec_attributes_copy = rec_attributes.copy()
            probegroup = rec_attributes_copy.pop("probegroup")
            rec_attributes_file.write_text(json.dumps(check_json(rec_attributes_copy), indent=4), encoding="utf8")

        if probegroup is not None:
            probegroup_file = folder / "recording_info" / "probegroup.json"
            probeinterface.write_probeinterface(probegroup_file, probegroup)

        if sparsity is not None:
            np.save(folder / "sparsity_mask.npy", sparsity.mask)

        settings_file = folder / f"settings.json"
        settings = dict(
            return_scaled=return_scaled,
        )
        with open(settings_file, mode="w") as f:
            json.dump(check_json(settings), f, indent=4)

    @classmethod
    def load_from_binary_folder(cls, folder, recording=None):
        folder = Path(folder)
        assert folder.is_dir(), f"This folder does not exists {folder}"

        # load internal sorting copy in memory
        sorting = NumpySorting.from_sorting(
            NumpyFolderSorting(folder / "sorting"), with_metadata=True, copy_spike_vector=True
        )

        # load recording if possible
        if recording is None:
            # try to load the recording if not provided
            for type in ("json", "pickle"):
                filename = folder / f"recording.{type}"
                if filename.exists():
                    try:
                        recording = load_extractor(filename, base_folder=folder)
                        break
                    except:
                        recording = None
        else:
            # TODO maybe maybe not??? : do we need to check  attributes match internal rec_attributes
            # Note this will make the loading too slow
            pass

        # recording attributes
        rec_attributes_file = folder / "recording_info" / "recording_attributes.json"
        if not rec_attributes_file.exists():
            raise ValueError("This folder is not a SortingAnalyzer with format='binary_folder'")
        with open(rec_attributes_file, "r") as f:
            rec_attributes = json.load(f)
        # the probe is handle ouside the main json
        probegroup_file = folder / "recording_info" / "probegroup.json"

        if probegroup_file.is_file():
            rec_attributes["probegroup"] = probeinterface.read_probeinterface(probegroup_file)
        else:
            rec_attributes["probegroup"] = None

        # sparsity
        sparsity_file = folder / "sparsity_mask.npy"
        if sparsity_file.is_file():
            sparsity_mask = np.load(sparsity_file)
            sparsity = ChannelSparsity(sparsity_mask, sorting.unit_ids, rec_attributes["channel_ids"])
        else:
            sparsity = None

        # PATCH: Because SortingAnalyzer added this json during the development of 0.101.0 we need to save
        # this as a bridge for early adopters. The else branch can be removed in version 0.102.0/0.103.0
        # so that this can be simplified in the future
        # See https://github.com/SpikeInterface/spikeinterface/issues/2788

        settings_file = folder / f"settings.json"
        if settings_file.exists():
            with open(settings_file, "r") as f:
                settings = json.load(f)
        else:
            warnings.warn("settings.json not found for this folder writing one with return_scaled=True")
            settings = dict(return_scaled=True)
            with open(settings_file, "w") as f:
                json.dump(check_json(settings), f, indent=4)

        return_scaled = settings["return_scaled"]

        sorting_analyzer = SortingAnalyzer(
            sorting=sorting,
            recording=recording,
            rec_attributes=rec_attributes,
            format="binary_folder",
            sparsity=sparsity,
            return_scaled=return_scaled,
        )

        return sorting_analyzer

    def _get_zarr_root(self, mode="r+"):
        import zarr

        zarr_root = zarr.open(self.folder, mode=mode)
        return zarr_root

    @classmethod
    def create_zarr(cls, folder, sorting, recording, sparsity, return_scaled, rec_attributes):
        # used by create and save_as
        import zarr
        import numcodecs

        folder = Path(folder)
        # force zarr sufix
        if folder.suffix != ".zarr":
            folder = folder.parent / f"{folder.stem}.zarr"

        if folder.is_dir():
            raise ValueError(f"Folder already exists {folder}")

        zarr_root = zarr.open(folder, mode="w")

        info = dict(version=spikeinterface.__version__, dev_mode=spikeinterface.DEV_MODE, object="SortingAnalyzer")
        zarr_root.attrs["spikeinterface_info"] = check_json(info)

        settings = dict(return_scaled=return_scaled)
        zarr_root.attrs["settings"] = check_json(settings)

        # the recording
        rec_dict = recording.to_dict(relative_to=folder, recursive=True)

        if recording.check_serializability("json"):
            # zarr_root.create_dataset("recording", data=rec_dict, object_codec=numcodecs.JSON())
            zarr_rec = np.array([check_json(rec_dict)], dtype=object)
            zarr_root.create_dataset("recording", data=zarr_rec, object_codec=numcodecs.JSON())
        elif recording.check_serializability("pickle"):
            # zarr_root.create_dataset("recording", data=rec_dict, object_codec=numcodecs.Pickle())
            zarr_rec = np.array([rec_dict], dtype=object)
            zarr_root.create_dataset("recording", data=zarr_rec, object_codec=numcodecs.Pickle())
        else:
            warnings.warn(
                "SortingAnalyzer with zarr : the Recording is not json serializable, the recording link will be lost for future load"
            )

        # sorting provenance
        sort_dict = sorting.to_dict(relative_to=folder, recursive=True)
        if sorting.check_serializability("json"):
            zarr_sort = np.array([check_json(sort_dict)], dtype=object)
            zarr_root.create_dataset("sorting_provenance", data=zarr_sort, object_codec=numcodecs.JSON())
        elif sorting.check_serializability("pickle"):
            zarr_sort = np.array([sort_dict], dtype=object)
            zarr_root.create_dataset("sorting_provenance", data=zarr_sort, object_codec=numcodecs.Pickle())

        # else:
        #     warnings.warn("SortingAnalyzer with zarr : the sorting provenance is not json serializable, the sorting provenance link will be lost for futur load")

        recording_info = zarr_root.create_group("recording_info")

        if rec_attributes is None:
            assert recording is not None
            rec_attributes = get_rec_attributes(recording)
            probegroup = recording.get_probegroup()
        else:
            rec_attributes = rec_attributes.copy()
            probegroup = rec_attributes.pop("probegroup")

        recording_info.attrs["recording_attributes"] = check_json(rec_attributes)

        if probegroup is not None:
            recording_info.attrs["probegroup"] = check_json(probegroup.to_dict())

        if sparsity is not None:
            zarr_root.create_dataset("sparsity_mask", data=sparsity.mask)

        # write sorting copy
        from .zarrextractors import add_sorting_to_zarr_group

        # Alessio : we need to find a way to propagate compressor for all steps.
        # kwargs = dict(compressor=...)
        zarr_kwargs = dict()
        add_sorting_to_zarr_group(sorting, zarr_root.create_group("sorting"), **zarr_kwargs)

        recording_info = zarr_root.create_group("extensions")

    @classmethod
    def load_from_zarr(cls, folder, recording=None):
        import zarr

        folder = Path(folder)
        assert folder.is_dir(), f"This folder does not exist {folder}"

        zarr_root = zarr.open(folder, mode="r")

        # load internal sorting in memory
        # TODO propagate storage_options
        sorting = NumpySorting.from_sorting(
            ZarrSortingExtractor(folder, zarr_group="sorting"), with_metadata=True, copy_spike_vector=True
        )

        # load recording if possible
        if recording is None:
            rec_dict = zarr_root["recording"][0]
            try:

                recording = load_extractor(rec_dict, base_folder=folder)
            except:
                recording = None
        else:
            # TODO maybe maybe not??? : do we need to check  attributes match internal rec_attributes
            # Note this will make the loading too slow
            pass

        # recording attributes
        rec_attributes = zarr_root["recording_info"].attrs["recording_attributes"]
        if "probegroup" in zarr_root["recording_info"].attrs:
            probegroup_dict = zarr_root["recording_info"].attrs["probegroup"]
            rec_attributes["probegroup"] = probeinterface.ProbeGroup.from_dict(probegroup_dict)
        else:
            rec_attributes["probegroup"] = None

        # sparsity
        if "sparsity_mask" in zarr_root:
            sparsity = ChannelSparsity(
                np.array(zarr_root["sparsity_mask"]), sorting.unit_ids, rec_attributes["channel_ids"]
            )
        else:
            sparsity = None

        return_scaled = zarr_root.attrs["settings"]["return_scaled"]

        sorting_analyzer = SortingAnalyzer(
            sorting=sorting,
            recording=recording,
            rec_attributes=rec_attributes,
            format="zarr",
            sparsity=sparsity,
            return_scaled=return_scaled,
        )

        return sorting_analyzer

    def set_temporary_recording(self, recording: BaseRecording):
        """
        Sets a temporary recording object. This function can be useful to temporarily set
        a "cached" recording object that is not saved in the SortingAnalyzer object to speed up
        computations. Upon reloading, the SortingAnalyzer object will try to reload the recording
        from the original location in a lazy way.


        Parameters
        ----------
        recording : BaseRecording
            The recording object to set as temporary recording.
        """
        # check that recording is compatible
        assert do_recording_attributes_match(recording, self.rec_attributes), "Recording attributes do not match."
        assert np.array_equal(
            recording.get_channel_locations(), self.get_channel_locations()
        ), "Recording channel locations do not match."
        if self._recording is not None:
            warnings.warn("SortingAnalyzer recording is already set. The current recording is temporarily replaced.")
        self._temporary_recording = recording

    def _save_or_select_or_merge(
        self,
        format="binary_folder",
        folder=None,
        unit_ids=None,
        merge_unit_groups=None,
        censor_ms=None,
        merging_mode="soft",
        sparsity_overlap=0.75,
        verbose=False,
        new_unit_ids=None,
        **job_kwargs,
    ) -> "SortingAnalyzer":
        """
        Internal method used by both `save_as()`, `copy()`, `select_units()`, and `merge_units()`.

        Parameters
        ----------
        format : "memory" | "binary_folder" | "zarr", default: "binary_folder"
            The format to save the SortingAnalyzer object
        folder : str | Path | None, default: None
            The folder where the SortingAnalyzer object will be saved
        unit_ids : list or None, default: None
            The unit ids to keep in the new SortingAnalyzer object. If `merge_unit_groups` is not None,
            `unit_ids` must be given it must contain all unit_ids.
        merge_unit_groups : list/tuple of lists/tuples or None, default: None
            A list of lists for every merge group. Each element needs to have at least two elements
            (two units to merge). If `merge_unit_groups` is not None, `new_unit_ids` must be given.
        censor_ms : None or float, default: None
            When merging units, any spikes violating this refractory period will be discarded.
        merging_mode : "soft" | "hard", default: "soft"
            How merges are performed. In the "soft" mode, merges will be approximated, with no smart merging
            of the extension data.
        sparsity_overlap : float, default 0.75
            The percentage of overlap that units should share in order to accept merges. If this criteria is not
            achieved, soft merging will not be performed.
        new_unit_ids : list or None, default: None
            The new unit ids for merged units. Required if `merge_unit_groups` is not None.
        verbose : bool, default: False
            If True, output is verbose.
        job_kwargs : dict
            Keyword arguments for parallelization.

        Returns
        -------
        new_sorting_analyzer : SortingAnalyzer
            The newly created SortingAnalyzer object.
        """
        if self.has_recording():
            recording = self._recording
        elif self.has_temporary_recording():
            recording = self._temporary_recording
        else:
            recording = None

        if self.sparsity is not None and unit_ids is None and merge_unit_groups is None:
            sparsity = self.sparsity
        elif self.sparsity is not None and unit_ids is not None and merge_unit_groups is None:
            sparsity_mask = self.sparsity.mask[np.isin(self.unit_ids, unit_ids), :]
            sparsity = ChannelSparsity(sparsity_mask, unit_ids, self.channel_ids)
        elif self.sparsity is not None and merge_unit_groups is not None:
            all_unit_ids = unit_ids
            sparsity_mask = np.zeros((len(all_unit_ids), self.sparsity.mask.shape[1]), dtype=bool)
            for unit_index, unit_id in enumerate(all_unit_ids):
                if unit_id in new_unit_ids:
                    # This is a new unit, and the sparsity mask will be the intersection of the
                    # ones of all merges
                    current_merge_group = merge_unit_groups[list(new_unit_ids).index(unit_id)]
                    merge_unit_indices = self.sorting.ids_to_indices(current_merge_group)
                    union_mask = np.sum(self.sparsity.mask[merge_unit_indices], axis=0) > 0
                    if merging_mode == "soft":
                        intersection_mask = np.prod(self.sparsity.mask[merge_unit_indices], axis=0) > 0
                        thr = np.sum(intersection_mask) / np.sum(union_mask)
                        assert thr > sparsity_overlap, (
                            f"The sparsities of {current_merge_group} do not overlap enough for a soft merge using "
                            f"a sparsity threshold of {sparsity_overlap}. You can either lower the threshold or use "
                            "a hard merge."
                        )
                        sparsity_mask[unit_index] = intersection_mask
                    elif merging_mode == "hard":
                        sparsity_mask[unit_index] = union_mask
                else:
                    # This means that the unit is already in the previous sorting
                    index = self.sorting.id_to_index(unit_id)
                    sparsity_mask[unit_index] = self.sparsity.mask[index]
            sparsity = ChannelSparsity(sparsity_mask, list(all_unit_ids), self.channel_ids)
        else:
            sparsity = None

        # Note that the sorting is a copy we need to go back to the orginal sorting (if available)
        sorting_provenance = self.get_sorting_provenance()
        if sorting_provenance is None:
            # if the original sorting object is not available anymore (kilosort folder deleted, ....), take the copy
            sorting_provenance = self.sorting

        if merge_unit_groups is None:
            # when only some unit_ids then the sorting must be sliced
            # TODO check that unit_ids are in same order otherwise many extension do handle it properly!!!!
            sorting_provenance = sorting_provenance.select_units(unit_ids)
        else:
            from spikeinterface.core.sorting_tools import apply_merges_to_sorting

            sorting_provenance, keep_mask, _ = apply_merges_to_sorting(
                sorting=sorting_provenance,
                merge_unit_groups=merge_unit_groups,
                new_unit_ids=new_unit_ids,
                censor_ms=censor_ms,
                return_extra=True,
            )
            if censor_ms is None:
                # in this case having keep_mask None is faster instead of having a vector of ones
                keep_mask = None
            # TODO: sam/pierre would create a curation field / curation.json with the applied merges.
            # What do you think?

        if format == "memory":
            # This make a copy of actual SortingAnalyzer
            new_sorting_analyzer = SortingAnalyzer.create_memory(
                sorting_provenance, recording, sparsity, self.return_scaled, self.rec_attributes
            )

        elif format == "binary_folder":
            # create  a new folder
            assert folder is not None, "For format='binary_folder' folder must be provided"
            folder = Path(folder)
            SortingAnalyzer.create_binary_folder(
                folder, sorting_provenance, recording, sparsity, self.return_scaled, self.rec_attributes
            )
            new_sorting_analyzer = SortingAnalyzer.load_from_binary_folder(folder, recording=recording)
            new_sorting_analyzer.folder = folder

        elif format == "zarr":
            assert folder is not None, "For format='zarr' folder must be provided"
            folder = Path(folder)
            if folder.suffix != ".zarr":
                folder = folder.parent / f"{folder.stem}.zarr"
            SortingAnalyzer.create_zarr(
                folder, sorting_provenance, recording, sparsity, self.return_scaled, self.rec_attributes
            )
            new_sorting_analyzer = SortingAnalyzer.load_from_zarr(folder, recording=recording)
            new_sorting_analyzer.folder = folder
        else:
            raise ValueError(f"SortingAnalyzer.save: unsupported format: {format}")

        # make a copy of extensions
        # note that the copy of extension handle itself the slicing of units when necessary and also the saveing
        sorted_extensions = _sort_extensions_by_dependency(self.extensions)
        # hack: quality metrics are computed at last
        qm_extension_params = sorted_extensions.pop("quality_metrics", None)
        if qm_extension_params is not None:
            sorted_extensions["quality_metrics"] = qm_extension_params
        recompute_dict = {}

        for extension_name, extension in sorted_extensions.items():
            if merge_unit_groups is None:
                # copy full or select
                new_sorting_analyzer.extensions[extension_name] = extension.copy(
                    new_sorting_analyzer, unit_ids=unit_ids
                )
            else:
                # merge
                if merging_mode == "soft":
                    new_sorting_analyzer.extensions[extension_name] = extension.merge(
                        new_sorting_analyzer,
                        merge_unit_groups=merge_unit_groups,
                        new_unit_ids=new_unit_ids,
                        keep_mask=keep_mask,
                        verbose=verbose,
                        **job_kwargs,
                    )
                elif merging_mode == "hard":
                    recompute_dict[extension_name] = extension.params

        if merge_unit_groups is not None and merging_mode == "hard" and len(recompute_dict) > 0:
            new_sorting_analyzer.compute_several_extensions(recompute_dict, save=True, verbose=verbose, **job_kwargs)

        return new_sorting_analyzer

    def save_as(self, format="memory", folder=None) -> "SortingAnalyzer":
        """
        Save SortingAnalyzer object into another format.
        Uselful for memory to zarr or memory to binary.

        Note that the recording provenance or sorting provenance can be lost.

        Mainly propagates the copied sorting and recording properties.

        Parameters
        ----------
        folder : str | Path | None, default: None
            The output folder if `format` is "zarr" or "binary_folder"
        format : "memory" | "binary_folder" | "zarr", default: "memory"
            The new backend format to use
        """
        return self._save_or_select_or_merge(format=format, folder=folder)

    def select_units(self, unit_ids, format="memory", folder=None) -> "SortingAnalyzer":
        """
        This method is equivalent to `save_as()` but with a subset of units.
        Filters units by creating a new sorting analyzer object in a new folder.

        Extensions are also updated to filter the selected unit ids.

        Parameters
        ----------
        unit_ids : list or array
            The unit ids to keep in the new SortingAnalyzer object
        format : "memory" | "binary_folder" | "zarr" , default: "memory"
            The format of the returned SortingAnalyzer.
        folder : Path | None, deafult: None
            The new folder where the analyzer with selected units is copied if `format` is
            "binary_folder" or "zarr"

        Returns
        -------
        analyzer :  SortingAnalyzer
            The newly create sorting_analyzer with the selected units
        """
        # TODO check that unit_ids are in same order otherwise many extension do handle it properly!!!!
        return self._save_or_select_or_merge(format=format, folder=folder, unit_ids=unit_ids)

    def remove_units(self, remove_unit_ids, format="memory", folder=None) -> "SortingAnalyzer":
        """
        This method is equivalent to `save_as()` but with removal of a subset of units.
        Filters units by creating a new sorting analyzer object in a new folder.

        Extensions are also updated to remove the unit ids.

        Parameters
        ----------
        remove_unit_ids : list or array
            The unit ids to remove in the new SortingAnalyzer object.
        format : "memory" | "binary_folder" | "zarr" , default: "memory"
            The format of the returned SortingAnalyzer.
        folder : Path or None, default: None
            The new folder where the analyzer without removed units is copied if `format`
            is "binary_folder" or "zarr"

        Returns
        -------
        analyzer :  SortingAnalyzer
            The newly create sorting_analyzer with the selected units
        """
        # TODO check that unit_ids are in same order otherwise many extension do handle it properly!!!!
        unit_ids = self.unit_ids[~np.isin(self.unit_ids, remove_unit_ids)]
        return self._save_or_select_or_merge(format=format, folder=folder, unit_ids=unit_ids)

    def merge_units(
        self,
        merge_unit_groups,
        new_unit_ids=None,
        censor_ms=None,
        merging_mode="soft",
        sparsity_overlap=0.75,
        new_id_strategy="append",
        return_new_unit_ids=False,
        format="memory",
        folder=None,
        verbose=False,
        **job_kwargs,
    ) -> "SortingAnalyzer":
        """
        This method is equivalent to `save_as()`but with a list of merges that have to be achieved.
        Merges units by creating a new SortingAnalyzer object with the appropriate merges

        Extensions are also updated to display the merged `unit_ids`.

        Parameters
        ----------
        merge_unit_groups : list/tuple of lists/tuples
            A list of lists for every merge group. Each element needs to have at least two elements (two units to merge),
            but it can also have more (merge multiple units at once).
        new_unit_ids : None | list, default: None
            A new unit_ids for merged units. If given, it needs to have the same length as `merge_unit_groups`. If None,
            merged units will have the first unit_id of every lists of merges
        censor_ms : None | float, default: None
            When merging units, any spikes violating this refractory period will be discarded. If None all units are kept
        merging_mode : ["soft", "hard"], default: "soft"
            How merges are performed. If the `merge_mode` is "soft" , merges will be approximated, with no reloading of the
            waveforms. This will lead to approximations. If `merge_mode` is "hard", recomputations are accurately performed,
            reloading waveforms if needed
        sparsity_overlap : float, default 0.75
            The percentage of overlap that units should share in order to accept merges. If this criteria is not
            achieved, soft merging will not be possible and an error will be raised
        new_id_strategy : "append" | "take_first", default: "append"
            The strategy that should be used, if `new_unit_ids` is None, to create new unit_ids.
                * "append" : new_units_ids will be added at the end of max(sorting.unit_ids)
                * "take_first" : new_unit_ids will be the first unit_id of every list of merges
<<<<<<< HEAD
        return_new_unit_ids : bool, default False
            Alse return new_unit_ids which are the ids of the new units.
        folder : Path or None
            The new folder where selected waveforms are copied
        format : "auto" | "binary_folder" | "zarr"
            The format of the folder.
        verbose:
=======
        folder : Path | None, default: None
            The new folder where the analyzer with merged units is copied for `format` "binary_folder" or "zarr"
        format : "memory" | "binary_folder" | "zarr", default: "memory"
            The format of SortingAnalyzer
        verbose : bool, default: False
            Whether to display calculations (such as sparsity estimation)
>>>>>>> 63b295ca


        Returns
        -------
        analyzer :  SortingAnalyzer
            The newly create `SortingAnalyzer` with the selected units
        """

        assert merging_mode in ["soft", "hard"], "Merging mode should be either soft or hard"

        if len(merge_unit_groups) == 0:
            # TODO I think we should raise an error or at least make a copy and not return itself
            return self

        for units in merge_unit_groups:
            # TODO more checks like one units is only in one group
            if len(units) < 2:
                raise ValueError("Merging requires at least two units to merge")

        # TODO : no this function did not exists before
        if not isinstance(merge_unit_groups[0], (list, tuple)):
            # keep backward compatibility : the previous behavior was only one merge
            merge_unit_groups = [merge_unit_groups]

        new_unit_ids = generate_unit_ids_for_merge_group(
            self.unit_ids, merge_unit_groups, new_unit_ids, new_id_strategy
        )
        all_unit_ids = _get_ids_after_merging(self.unit_ids, merge_unit_groups, new_unit_ids=new_unit_ids)

        new_analyzer =  self._save_or_select_or_merge(
            format=format,
            folder=folder,
            merge_unit_groups=merge_unit_groups,
            unit_ids=all_unit_ids,
            censor_ms=censor_ms,
            merging_mode=merging_mode,
            sparsity_overlap=sparsity_overlap,
            verbose=verbose,
            new_unit_ids=new_unit_ids,
            **job_kwargs,
        )
        if return_new_unit_ids:
            return new_analyzer, new_unit_ids
        else:
            return new_analyzer
            


    def copy(self):
        """
        Create a a copy of SortingAnalyzer with format "memory".
        """
        return self._save_or_select_or_merge(format="memory", folder=None)

    def is_read_only(self) -> bool:
        if self.format == "memory":
            return False
        return not os.access(self.folder, os.W_OK)

    ## map attribute and property zone

    @property
    def recording(self) -> BaseRecording:
        if not self.has_recording() and not self.has_temporary_recording():
            raise ValueError("SortingAnalyzer could not load the recording")
        return self._temporary_recording or self._recording

    @property
    def channel_ids(self) -> np.ndarray:
        return np.array(self.rec_attributes["channel_ids"])

    @property
    def sampling_frequency(self) -> float:
        return self.sorting.get_sampling_frequency()

    @property
    def unit_ids(self) -> np.ndarray:
        return self.sorting.unit_ids

    def has_recording(self) -> bool:
        return self._recording is not None

    def has_temporary_recording(self) -> bool:
        return self._temporary_recording is not None

    def is_sparse(self) -> bool:
        return self.sparsity is not None

    def get_sorting_provenance(self):
        """
        Get the original sorting if possible otherwise return None
        """
        if self.format == "memory":
            # the orginal sorting provenance is not keps in that case
            sorting_provenance = None

        elif self.format == "binary_folder":
            for type in ("json", "pickle"):
                filename = self.folder / f"sorting_provenance.{type}"
                sorting_provenance = None
                if filename.exists():
                    try:
                        sorting_provenance = load_extractor(filename, base_folder=self.folder)
                        break
                    except:
                        pass
                        # sorting_provenance = None

        elif self.format == "zarr":
            zarr_root = self._get_zarr_root(mode="r")
            if "sorting_provenance" in zarr_root.keys():
                sort_dict = zarr_root["sorting_provenance"][0]
                sorting_provenance = load_extractor(sort_dict, base_folder=self.folder)
            else:
                sorting_provenance = None

        return sorting_provenance

    def get_num_samples(self, segment_index: Optional[int] = None) -> int:
        # we use self.sorting to check segment_index
        segment_index = self.sorting._check_segment_index(segment_index)
        return self.rec_attributes["num_samples"][segment_index]

    def get_total_samples(self) -> int:
        s = 0
        for segment_index in range(self.get_num_segments()):
            s += self.get_num_samples(segment_index)
        return s

    def get_total_duration(self) -> float:
        if self.has_recording() or self.has_temporary_recording():
            duration = self.recording.get_total_duration()
        else:
            duration = self.get_total_samples() / self.sampling_frequency
        return duration

    def get_num_channels(self) -> int:
        return self.rec_attributes["num_channels"]

    def get_num_segments(self) -> int:
        return self.sorting.get_num_segments()

    def get_probegroup(self):
        return self.rec_attributes["probegroup"]

    def get_probe(self):
        probegroup = self.get_probegroup()
        assert len(probegroup.probes) == 1, "There are several probes. Use `get_probegroup()`"
        return probegroup.probes[0]

    def get_channel_locations(self) -> np.ndarray:
        # important note : contrary to recording
        # this give all channel locations, so no kwargs like channel_ids and axes
        all_probes = self.get_probegroup().probes
        all_positions = np.vstack([probe.contact_positions for probe in all_probes])
        return all_positions

    def channel_ids_to_indices(self, channel_ids) -> np.ndarray:
        all_channel_ids = list(self.rec_attributes["channel_ids"])
        indices = np.array([all_channel_ids.index(id) for id in channel_ids], dtype=int)
        return indices

    def get_recording_property(self, key) -> np.ndarray:
        values = np.array(self.rec_attributes["properties"].get(key, None))
        return values

    def get_sorting_property(self, key) -> np.ndarray:
        return self.sorting.get_property(key)

    def get_dtype(self):
        return self.rec_attributes["dtype"]

    def get_num_units(self) -> int:
        return self.sorting.get_num_units()

    ## extensions zone
    def compute(self, input, save=True, extension_params=None, verbose=False, **kwargs):
        """
        Compute one extension or several extensiosn.
        Internally calls compute_one_extension() or compute_several_extensions() depending on the input type.

        Parameters
        ----------
        input : str or dict or list
            The extensions to compute, which can be passed as:
            * a string: compute one extension. Additional parameters can be passed as key word arguments.
            * a dict: compute several extensions. The keys are the extension names and the values are dictionaries with the extension parameters.
            * a list: compute several extensions. The list contains the extension names. Additional parameters can be passed with the extension_params
            argument.
        save : bool, default: True
            If True the extension is saved to disk (only if sorting analyzer format is not "memory")
        extension_params : dict or None, default: None
            If input is a list, this parameter can be used to specify parameters for each extension.
            The extension_params keys must be included in the input list.
        **kwargs:
            All other kwargs are transmitted to extension.set_params() (if input is a string) or job_kwargs

        Returns
        -------
        extension : SortingAnalyzerExtension | None
            The extension instance if input is a string, None otherwise.

        Examples
        --------
        This function accepts the following possible signatures for flexibility:

        Compute one extension, with parameters:
        >>> analyzer.compute("waveforms", ms_before=1.5, ms_after=2.5)

        Compute two extensions with a list as input and with default parameters:
        >>> analyzer.compute(["random_spikes", "waveforms"])

        Compute two extensions with dict as input, one dict per extension
        >>> analyzer.compute({"random_spikes":{}, "waveforms":{"ms_before":1.5, "ms_after", "2.5"}})

        Compute two extensions with an input list specifying custom parameters for one
        (the other will use default parameters):
        >>> analyzer.compute(\
["random_spikes", "waveforms"],\
extension_params={"waveforms":{"ms_before":1.5, "ms_after": "2.5"}}\
)

        """
        if isinstance(input, str):
            return self.compute_one_extension(extension_name=input, save=save, verbose=verbose, **kwargs)
        elif isinstance(input, dict):
            params_, job_kwargs = split_job_kwargs(kwargs)
            assert len(params_) == 0, "Too many arguments for SortingAnalyzer.compute_several_extensions()"
            self.compute_several_extensions(extensions=input, save=save, verbose=verbose, **job_kwargs)
        elif isinstance(input, list):
            params_, job_kwargs = split_job_kwargs(kwargs)
            assert len(params_) == 0, "Too many arguments for SortingAnalyzer.compute_several_extensions()"
            extensions = {k: {} for k in input}
            if extension_params is not None:
                for ext_name, ext_params in extension_params.items():
                    assert (
                        ext_name in input
                    ), f"SortingAnalyzer.compute(): Parameters specified for {ext_name}, which is not in the specified {input}"
                    extensions[ext_name] = ext_params
            self.compute_several_extensions(extensions=extensions, save=save, verbose=verbose, **job_kwargs)
        else:
            raise ValueError("SortingAnalyzer.compute() need str, dict or list")

    def compute_one_extension(self, extension_name, save=True, verbose=False, **kwargs):
        """
        Compute one extension.

        Important note: when computing again an extension, all extensions that depend on it
        will be automatically and silently deleted to keep a coherent data.

        Parameters
        ----------
        extension_name : str
            The name of the extension.
            For instance "waveforms", "templates", ...
        save : bool, default: True
            It the extension can be saved then it is saved.
            If not then the extension will only live in memory as long as the object is deleted.
            save=False is convenient to try some parameters without changing an already saved extension.

        **kwargs:
            All other kwargs are transmitted to extension.set_params() or job_kwargs

        Returns
        -------
        result_extension : AnalyzerExtension
            Return the extension instance

        Examples
        --------

        >>> Note that the return is the instance extension.
        >>> extension = sorting_analyzer.compute("waveforms", **some_params)
        >>> extension = sorting_analyzer.compute_one_extension("waveforms", **some_params)
        >>> wfs = extension.data["waveforms"]
        >>> # Note this can be be done in the old way style BUT the return is not the same it return directly data
        >>> wfs = compute_waveforms(sorting_analyzer, **some_params)

        """
        extension_class = get_extension_class(extension_name)

        for child in _get_children_dependencies(extension_name):
            if self.has_extension(child):
                print(f"Deleting {child}")
                self.delete_extension(child)

        if extension_class.need_job_kwargs:
            params, job_kwargs = split_job_kwargs(kwargs)
        else:
            params = kwargs
            job_kwargs = {}

        # check dependencies
        if extension_class.need_recording:
            assert (
                self.has_recording() or self.has_temporary_recording()
            ), f"Extension {extension_name} requires the recording"
        for dependency_name in extension_class.depend_on:
            if "|" in dependency_name:
                ok = any(self.get_extension(name) is not None for name in dependency_name.split("|"))
            else:
                ok = self.get_extension(dependency_name) is not None
            assert ok, f"Extension {extension_name} requires {dependency_name} to be computed first"

        extension_instance = extension_class(self)
        extension_instance.set_params(save=save, **params)
        if extension_class.need_job_kwargs:
            extension_instance.run(save=save, verbose=verbose, **job_kwargs)
        else:
            extension_instance.run(save=save, verbose=verbose)

        self.extensions[extension_name] = extension_instance
        return extension_instance

    def compute_several_extensions(self, extensions, save=True, verbose=False, **job_kwargs):
        """
        Compute several extensions

        Important note: when computing again an extension, all extensions that depend on it
        will be automatically and silently deleted to keep a coherent data.


        Parameters
        ----------
        extensions : dict
            Keys are extension_names and values are params.
        save : bool, default: True
            It the extension can be saved then it is saved.
            If not then the extension will only live in memory as long as the object is deleted.
            save=False is convenient to try some parameters without changing an already saved extension.

        Returns
        -------
        No return

        Examples
        --------

        >>> sorting_analyzer.compute({"waveforms": {"ms_before": 1.2}, "templates" : {"operators": ["average", "std", ]} })
        >>> sorting_analyzer.compute_several_extensions({"waveforms": {"ms_before": 1.2}, "templates" : {"operators": ["average", "std"]}})

        """

        sorted_extensions = _sort_extensions_by_dependency(extensions)

        for extension_name in sorted_extensions.keys():
            for child in _get_children_dependencies(extension_name):
                self.delete_extension(child)

        extensions_with_pipeline = {}
        extensions_without_pipeline = {}
        extensions_post_pipeline = {}
        for extension_name, extension_params in sorted_extensions.items():
            if extension_name == "quality_metrics":
                # PATCH: the quality metric is computed after the pipeline, since some of the metrics optionally require
                # the output of the pipeline extensions (e.g., spike_amplitudes, spike_locations).
                extensions_post_pipeline[extension_name] = extension_params
                continue
            extension_class = get_extension_class(extension_name)
            if extension_class.use_nodepipeline:
                extensions_with_pipeline[extension_name] = extension_params
            else:
                extensions_without_pipeline[extension_name] = extension_params

        # First extensions without pipeline
        for extension_name, extension_params in extensions_without_pipeline.items():
            extension_class = get_extension_class(extension_name)
            if extension_class.need_job_kwargs:
                self.compute_one_extension(extension_name, save=save, verbose=verbose, **extension_params, **job_kwargs)
            else:
                self.compute_one_extension(extension_name, save=save, verbose=verbose, **extension_params)
        # then extensions with pipeline
        if len(extensions_with_pipeline) > 0:
            all_nodes = []
            result_routage = []
            extension_instances = {}

            for extension_name, extension_params in extensions_with_pipeline.items():
                extension_class = get_extension_class(extension_name)
                assert self.has_recording(), f"Extension {extension_name} need the recording"

                for variable_name in extension_class.nodepipeline_variables:
                    result_routage.append((extension_name, variable_name))

                extension_instance = extension_class(self)
                extension_instance.set_params(save=save, **extension_params)
                extension_instances[extension_name] = extension_instance

                nodes = extension_instance.get_pipeline_nodes()
                all_nodes.extend(nodes)

            job_name = "Compute : " + " + ".join(extensions_with_pipeline.keys())

            results = run_node_pipeline(
                self.recording,
                all_nodes,
                job_kwargs=job_kwargs,
                job_name=job_name,
                gather_mode="memory",
                squeeze_output=False,
                verbose=verbose,
            )

            for r, result in enumerate(results):
                extension_name, variable_name = result_routage[r]
                extension_instances[extension_name].data[variable_name] = result

            for extension_name, extension_instance in extension_instances.items():
                self.extensions[extension_name] = extension_instance
                if save:
                    extension_instance.save()

        # PATCH: the quality metric is computed after the pipeline, since some of the metrics optionally require
        # the output of the pipeline extensions (e.g., spike_amplitudes, spike_locations).
        # An alternative could be to extend the "depend_on" attribute to use optional and to check if an extension
        # depends on the output of the pipeline nodes (e.g. depend_on=["spike_amplitudes[optional]"])
        for extension_name, extension_params in extensions_post_pipeline.items():
            extension_class = get_extension_class(extension_name)
            if extension_class.need_job_kwargs:
                self.compute_one_extension(extension_name, save=save, verbose=verbose, **extension_params, **job_kwargs)
            else:
                self.compute_one_extension(extension_name, save=save, verbose=verbose, **extension_params)

    def get_saved_extension_names(self):
        """
        Get extension names saved in folder or zarr that can be loaded.
        This do not load data, this only explores the directory.
        """
        saved_extension_names = []
        if self.format == "binary_folder":
            ext_folder = self.folder / "extensions"
            if ext_folder.is_dir():
                for extension_folder in ext_folder.iterdir():
                    is_saved = extension_folder.is_dir() and (extension_folder / "params.json").is_file()
                    if not is_saved:
                        continue
                    saved_extension_names.append(extension_folder.stem)

        elif self.format == "zarr":
            zarr_root = self._get_zarr_root(mode="r")
            if "extensions" in zarr_root.keys():
                extension_group = zarr_root["extensions"]
                for extension_name in extension_group.keys():
                    if "params" in extension_group[extension_name].attrs.keys():
                        saved_extension_names.append(extension_name)

        else:
            raise ValueError("SortingAnalyzer.get_saved_extension_names() works only with binary_folder and zarr")

        return saved_extension_names

    def get_extension(self, extension_name: str):
        """
        Get a AnalyzerExtension.
        If not loaded then load is automatic.

        Return None if the extension is not computed yet (this avoids the use of has_extension() and then get it)

        """
        if extension_name in self.extensions:
            return self.extensions[extension_name]

        elif self.format != "memory" and self.has_extension(extension_name):
            self.load_extension(extension_name)
            return self.extensions[extension_name]

        else:
            return None

    def load_extension(self, extension_name: str):
        """
        Load an extension from a folder or zarr into the `ResultSorting.extensions` dict.

        Parameters
        ----------
        extension_name : str
            The extension name.

        Returns
        -------
        ext_instanace:
            The loaded instance of the extension

        """
        assert (
            self.format != "memory"
        ), "SortingAnalyzer.load_extension() does not work for format='memory' use SortingAnalyzer.get_extension() instead"

        extension_class = get_extension_class(extension_name)

        extension_instance = extension_class.load(self)

        self.extensions[extension_name] = extension_instance

        return extension_instance

    def load_all_saved_extension(self):
        """
        Load all saved extensions in memory.
        """
        for extension_name in self.get_saved_extension_names():
            self.load_extension(extension_name)

    def delete_extension(self, extension_name) -> None:
        """
        Delete the extension from the dict and also in the persistent zarr or folder.
        """

        # delete from folder or zarr
        if self.format != "memory" and self.has_extension(extension_name):
            # need a reload to reset the folder
            ext = self.load_extension(extension_name)
            ext.reset()

        # remove from dict
        self.extensions.pop(extension_name, None)

    def get_loaded_extension_names(self):
        """
        Return the loaded or already computed extensions names.
        """
        return list(self.extensions.keys())

    def has_extension(self, extension_name: str) -> bool:
        """
        Check if the extension exists in memory (dict) or in the folder or in zarr.
        """
        if extension_name in self.extensions:
            return True
        elif self.format == "memory":
            return False
        elif extension_name in self.get_saved_extension_names():
            return True
        else:
            return False

    def get_computable_extensions(self):
        """
        Get all extensions that can be computed by the analyzer.
        """
        return get_available_analyzer_extensions()

    def get_default_extension_params(self, extension_name: str) -> dict:
        """
        Get the default params for an extension.

        Parameters
        ----------
        extension_name : str
            The extension name

        Returns
        -------
        default_params : dict
            The default parameters for the extension
        """
        return get_default_analyzer_extension_params(extension_name)


def _sort_extensions_by_dependency(extensions):
    """
    Sorts a dictionary of extensions so that the parents of each extension are on the "left" of their children.
    Assumes there is a valid ordering of the included extensions.

    Parameters
    ----------
    extensions : dict
        A dict of extensions.

    Returns
    -------
    sorted_extensions : dict
        A dict of extensions, with the parents on the left of their children.
    """

    extensions_list = list(extensions.keys())
    extension_params = list(extensions.values())

    i = 0
    while i < len(extensions_list):

        extension = extensions_list[i]
        dependencies = get_extension_class(extension).depend_on

        # Split cases with an "or" in them, and flatten into a list
        dependencies = list(chain.from_iterable([dependency.split("|") for dependency in dependencies]))

        # Should only iterate if nothing has happened.
        # Otherwise, should check the dependency which has just been moved => at position i
        did_nothing = True
        for dependency in dependencies:

            # if dependency is on the right, move it left of the current dependency
            if dependency in extensions_list[i:]:

                dependency_arg = extensions_list.index(dependency)

                extension_params.pop(dependency_arg)
                extension_params.insert(i, extensions[dependency])

                extensions_list.pop(dependency_arg)
                extensions_list.insert(i, dependency)

                did_nothing = False

        if did_nothing:
            i += 1

    return dict(zip(extensions_list, extension_params))


global _possible_extensions
_possible_extensions = []

global _extension_children
_extension_children = {}


def _get_children_dependencies(extension_name):
    """
    Extension classes have a `depend_on` attribute to declare on which class they
    depend. For instance "templates" depend on "waveforms". "waveforms depends on "random_spikes".

    This function is making the reverse way : get all children that depend of a
    particular extension.

    This is recursive so this includes : children and so grand children and great grand children

    This function is usefull for deleting on recompute.
    For instance recompute the "waveforms" need to delete "template"
    This make sens if "ms_before" is change in "waveforms" because the template also depends
    on this parameters.
    """
    names = []
    children = _extension_children[extension_name]
    for child in children:
        if child not in names:
            names.append(child)
        grand_children = _get_children_dependencies(child)
        names.extend(grand_children)
    return list(names)


def register_result_extension(extension_class):
    """
    This maintains a list of possible extensions that are available.
    It depends on the imported submodules (e.g. for postprocessing module).

    For instance with:
    import spikeinterface as si
    only one extension will be available
    but with
    import spikeinterface.postprocessing
    more extensions will be available
    """
    assert issubclass(extension_class, AnalyzerExtension)
    assert extension_class.extension_name is not None, "extension_name must not be None"
    global _possible_extensions

    already_registered = any(extension_class is ext for ext in _possible_extensions)
    if not already_registered:
        assert all(
            extension_class.extension_name != ext.extension_name for ext in _possible_extensions
        ), "Extension name already exists"

        _possible_extensions.append(extension_class)

        # create the children dpendencies to be able to delete on re-compute
        _extension_children[extension_class.extension_name] = []
        for parent_name in extension_class.depend_on:
            if "|" in parent_name:
                for name in parent_name.split("|"):
                    _extension_children[name].append(extension_class.extension_name)
            else:
                _extension_children[parent_name].append(extension_class.extension_name)


def get_extension_class(extension_name: str, auto_import=True):
    """
    Get extension class from name and check if registered.

    Parameters
    ----------
    extension_name : str
        The extension name.
    auto_import : bool, default: True
        Auto import the module if the extension class is not registered yet.

    Returns
    -------
    ext_class:
        The class of the extension.
    """
    global _possible_extensions
    extensions_dict = {ext.extension_name: ext for ext in _possible_extensions}

    if extension_name not in extensions_dict:
        if extension_name in _builtin_extensions:
            module = _builtin_extensions[extension_name]
            if auto_import:
                imported_module = importlib.import_module(module)
                extensions_dict = {ext.extension_name: ext for ext in _possible_extensions}
            else:
                raise ValueError(
                    f"Extension '{extension_name}' is not registered, please import related module before use: 'import {module}'"
                )
        else:
            raise ValueError(f"Extension '{extension_name}' is unknown maybe this is an external extension or a typo.")

    ext_class = extensions_dict[extension_name]
    return ext_class


def get_available_analyzer_extensions():
    """
    Get all extensions that can be computed by the analyzer.
    """
    return list(_builtin_extensions.keys())


def get_default_analyzer_extension_params(extension_name: str):
    """
    Get the default params for an extension.

    Parameters
    ----------
    extension_name : str
        The extension name

    Returns
    -------
    default_params : dict
        The default parameters for the extension
    """
    import inspect

    extension_class = get_extension_class(extension_name)

    sig = inspect.signature(extension_class._set_params)
    default_params = {
        k: v.default for k, v in sig.parameters.items() if k != "self" and v.default != inspect.Parameter.empty
    }

    return default_params


class AnalyzerExtension:
    """
    This the base class to extend the SortingAnalyzer.
    It can handle persistency to disk for any computations related to:

    For instance:
      * waveforms
      * principal components
      * spike amplitudes
      * quality metrics

    Possible extension can be registered on-the-fly at import time with register_result_extension() mechanism.
    It also enables any custom computation on top of the SortingAnalyzer to be implemented by the user.

    An extension needs to inherit from this class and implement some attributes and abstract methods:
      * extension_name
      * depend_on
      * need_recording
      * use_nodepipeline
      * nodepipeline_variables only if use_nodepipeline=True
      * need_job_kwargs
      * _set_params()
      * _run()
      * _select_extension_data()
      * _merge_extension_data()
      * _get_data()

    The subclass must also set an `extension_name` class attribute which is not None by default.

    The subclass must also hanle an attribute `data` which is a dict contain the results after the `run()`.

    All AnalyzerExtension will have a function associate for instance (this use the function_factory):
    compute_unit_location(sorting_analyzer, ...) will be equivalent to sorting_analyzer.compute("unit_location", ...)


    """

    extension_name = None
    depend_on = []
    need_recording = False
    use_nodepipeline = False
    nodepipeline_variables = None
    need_job_kwargs = False
    need_backward_compatibility_on_load = False

    def __init__(self, sorting_analyzer):
        self._sorting_analyzer = weakref.ref(sorting_analyzer)

        self.params = None
        self.data = dict()

    #######
    # This 3 methods must be implemented in the subclass!!!
    # See DummyAnalyzerExtension in test_sortinganalyzer.py as a simple example
    def _run(self, **kwargs):
        # must be implemented in subclass
        # must populate the self.data dictionary
        raise NotImplementedError

    def _set_params(self, **params):
        # must be implemented in subclass
        # must return a cleaned version of params dict
        raise NotImplementedError

    def _select_extension_data(self, unit_ids):
        # must be implemented in subclass
        raise NotImplementedError

    def _merge_extension_data(
        self, merge_unit_groups, new_unit_ids, new_sorting_analyzer, keep_mask, verbose=False, **job_kwargs
    ):
        # must be implemented in subclass
        raise NotImplementedError

    def _get_pipeline_nodes(self):
        # must be implemented in subclass only if use_nodepipeline=True
        raise NotImplementedError

    def _get_data(self):
        # must be implemented in subclass
        raise NotImplementedError

    def _handle_backward_compatibility_on_load(self):
        # must be implemented in subclass only if need_backward_compatibility_on_load=True
        raise NotImplementedError

    @classmethod
    def function_factory(cls):
        # make equivalent
        # comptute_unit_location(sorting_analyzer, ...) <> sorting_analyzer.compute("unit_location", ...)
        # this also make backcompatibility
        # comptute_unit_location(we, ...)

        class FuncWrapper:
            def __init__(self, extension_name):
                self.extension_name = extension_name

            def __call__(self, sorting_analyzer, load_if_exists=None, *args, **kwargs):
                from .waveforms_extractor_backwards_compatibility import MockWaveformExtractor

                if isinstance(sorting_analyzer, MockWaveformExtractor):
                    # backward compatibility with WaveformsExtractor
                    sorting_analyzer = sorting_analyzer.sorting_analyzer

                if not isinstance(sorting_analyzer, SortingAnalyzer):
                    raise ValueError(f"compute_{self.extension_name}() needs a SortingAnalyzer instance")

                if load_if_exists is not None:
                    # backward compatibility with "load_if_exists"
                    warnings.warn(
                        f"compute_{cls.extension_name}(..., load_if_exists=True/False) is kept for backward compatibility but should not be used anymore"
                    )
                    assert isinstance(load_if_exists, bool)
                    if load_if_exists:
                        ext = sorting_analyzer.get_extension(self.extension_name)
                        return ext

                ext = sorting_analyzer.compute(cls.extension_name, *args, **kwargs)
                return ext.get_data()

        func = FuncWrapper(cls.extension_name)
        func.__doc__ = cls.__doc__
        return func

    @property
    def sorting_analyzer(self):
        # Important : to avoid the SortingAnalyzer referencing a AnalyzerExtension
        # and AnalyzerExtension referencing a SortingAnalyzer we need a weakref.
        # Otherwise the garbage collector is not working properly.
        # and so the SortingAnalyzer + its recording are still alive even after deleting explicitly
        # the SortingAnalyzer which makes it impossible to delete the folder when using memmap.
        sorting_analyzer = self._sorting_analyzer()
        if sorting_analyzer is None:
            raise ValueError(f"The extension {self.extension_name} has lost its SortingAnalyzer")
        return sorting_analyzer

    # some attribuites come from sorting_analyzer
    @property
    def format(self):
        return self.sorting_analyzer.format

    @property
    def sparsity(self):
        return self.sorting_analyzer.sparsity

    @property
    def folder(self):
        return self.sorting_analyzer.folder

    def _get_binary_extension_folder(self):
        extension_folder = self.folder / "extensions" / self.extension_name
        return extension_folder

    def _get_zarr_extension_group(self, mode="r+"):
        zarr_root = self.sorting_analyzer._get_zarr_root(mode=mode)
        extension_group = zarr_root["extensions"][self.extension_name]
        return extension_group

    @classmethod
    def load(cls, sorting_analyzer):
        ext = cls(sorting_analyzer)
        ext.load_params()
        ext.load_data()
        if cls.need_backward_compatibility_on_load:
            ext._handle_backward_compatibility_on_load()

        return ext

    def load_params(self):
        if self.format == "binary_folder":
            extension_folder = self._get_binary_extension_folder()
            params_file = extension_folder / "params.json"
            assert params_file.is_file(), f"No params file in extension {self.extension_name} folder"
            with open(str(params_file), "r") as f:
                params = json.load(f)

        elif self.format == "zarr":
            extension_group = self._get_zarr_extension_group(mode="r")
            assert "params" in extension_group.attrs, f"No params file in extension {self.extension_name} folder"
            params = extension_group.attrs["params"]

        self.params = params

    def load_data(self):
        if self.format == "binary_folder":
            extension_folder = self._get_binary_extension_folder()
            for ext_data_file in extension_folder.iterdir():
                # patch for https://github.com/SpikeInterface/spikeinterface/issues/3041
                # maybe add a check for version number from the info.json during loading only
                if ext_data_file.name == "params.json" or ext_data_file.name == "info.json":
                    continue
                ext_data_name = ext_data_file.stem
                if ext_data_file.suffix == ".json":
                    ext_data = json.load(ext_data_file.open("r"))
                elif ext_data_file.suffix == ".npy":
                    # The lazy loading of an extension is complicated because if we compute again
                    # and have a link to the old buffer on windows then it fails
                    # ext_data = np.load(ext_data_file, mmap_mode="r")
                    # so we go back to full loading
                    ext_data = np.load(ext_data_file)
                elif ext_data_file.suffix == ".csv":
                    import pandas as pd

                    ext_data = pd.read_csv(ext_data_file, index_col=0)
                elif ext_data_file.suffix == ".pkl":
                    ext_data = pickle.load(ext_data_file.open("rb"))
                else:
                    continue
                self.data[ext_data_name] = ext_data

        elif self.format == "zarr":
            extension_group = self._get_zarr_extension_group(mode="r")
            for ext_data_name in extension_group.keys():
                ext_data_ = extension_group[ext_data_name]
                if "dict" in ext_data_.attrs:
                    ext_data = ext_data_[0]
                elif "dataframe" in ext_data_.attrs:
                    import xarray

                    ext_data = xarray.open_zarr(
                        ext_data_.store, group=f"{extension_group.name}/{ext_data_name}"
                    ).to_pandas()
                    ext_data.index.rename("", inplace=True)
                elif "object" in ext_data_.attrs:
                    ext_data = ext_data_[0]
                else:
                    # this load in memmory
                    ext_data = np.array(ext_data_)
                self.data[ext_data_name] = ext_data

    def copy(self, new_sorting_analyzer, unit_ids=None):
        # alessio : please note that this also replace the old select_units!!!
        new_extension = self.__class__(new_sorting_analyzer)
        new_extension.params = self.params.copy()
        if unit_ids is None:
            new_extension.data = self.data
        else:
            new_extension.data = self._select_extension_data(unit_ids)
        new_extension.save()
        return new_extension

    def merge(
        self,
        new_sorting_analyzer,
        merge_unit_groups,
        new_unit_ids,
        keep_mask=None,
        verbose=False,
        **job_kwargs,
    ):
        new_extension = self.__class__(new_sorting_analyzer)
        new_extension.params = self.params.copy()
        new_extension.data = self._merge_extension_data(
            merge_unit_groups, new_unit_ids, new_sorting_analyzer, keep_mask, verbose=verbose, **job_kwargs
        )
        new_extension.save()
        return new_extension

    def run(self, save=True, **kwargs):
        if save and not self.sorting_analyzer.is_read_only():
            # this also reset the folder or zarr group
            self._save_params()
            self._save_importing_provenance()

        self._run(**kwargs)

        if save and not self.sorting_analyzer.is_read_only():
            self._save_data(**kwargs)

    def save(self, **kwargs):
        self._save_params()
        self._save_importing_provenance()
        self._save_data(**kwargs)

    def _save_data(self, **kwargs):
        if self.format == "memory":
            return

        if self.sorting_analyzer.is_read_only():
            raise ValueError(f"The SortingAnalyzer is read-only saving extension {self.extension_name} is not possible")

        try:
            # pandas is a weak dependency for spikeinterface.core
            import pandas as pd

            HAS_PANDAS = True
        except:
            HAS_PANDAS = False

        if self.format == "binary_folder":

            extension_folder = self._get_binary_extension_folder()
            for ext_data_name, ext_data in self.data.items():
                if isinstance(ext_data, dict):
                    with (extension_folder / f"{ext_data_name}.json").open("w") as f:
                        json.dump(ext_data, f)
                elif isinstance(ext_data, np.ndarray):
                    data_file = extension_folder / f"{ext_data_name}.npy"
                    if isinstance(ext_data, np.memmap) and data_file.exists():
                        # important some SortingAnalyzer like ComputeWaveforms already run the computation with memmap
                        # so no need to save theses array
                        pass
                    else:
                        np.save(data_file, ext_data)
                elif HAS_PANDAS and isinstance(ext_data, pd.DataFrame):
                    ext_data.to_csv(extension_folder / f"{ext_data_name}.csv", index=True)
                else:
                    try:
                        with (extension_folder / f"{ext_data_name}.pkl").open("wb") as f:
                            pickle.dump(ext_data, f)
                    except:
                        raise Exception(f"Could not save {ext_data_name} as extension data")
        elif self.format == "zarr":

            import numcodecs

            extension_group = self._get_zarr_extension_group(mode="r+")

            compressor = kwargs.get("compressor", None)
            if compressor is None:
                compressor = get_default_zarr_compressor()

            for ext_data_name, ext_data in self.data.items():
                if ext_data_name in extension_group:
                    del extension_group[ext_data_name]
                if isinstance(ext_data, dict):
                    extension_group.create_dataset(
                        name=ext_data_name, data=np.array([ext_data], dtype=object), object_codec=numcodecs.JSON()
                    )
                elif isinstance(ext_data, np.ndarray):
                    extension_group.create_dataset(name=ext_data_name, data=ext_data, compressor=compressor)
                elif HAS_PANDAS and isinstance(ext_data, pd.DataFrame):
                    ext_data.to_xarray().to_zarr(
                        store=extension_group.store,
                        group=f"{extension_group.name}/{ext_data_name}",
                        mode="a",
                    )
                    extension_group[ext_data_name].attrs["dataframe"] = True
                else:
                    # any object
                    try:
                        extension_group.create_dataset(
                            name=ext_data_name, data=np.array([ext_data], dtype=object), object_codec=numcodecs.Pickle()
                        )
                    except:
                        raise Exception(f"Could not save {ext_data_name} as extension data")
                    extension_group[ext_data_name].attrs["object"] = True

    def _reset_extension_folder(self):
        """
        Delete the extension in a folder (binary or zarr) and create an empty one.
        """
        if self.format == "binary_folder":
            extension_folder = self._get_binary_extension_folder()
            if extension_folder.is_dir():
                shutil.rmtree(extension_folder)
            extension_folder.mkdir(exist_ok=False, parents=True)

        elif self.format == "zarr":
            import zarr

            zarr_root = zarr.open(self.folder, mode="r+")
            extension_group = zarr_root["extensions"].create_group(self.extension_name, overwrite=True)

    def reset(self):
        """
        Reset the waveform extension.
        Delete the sub folder and create a new empty one.
        """
        self._reset_extension_folder()
        self.params = None
        self.data = dict()

    def set_params(self, save=True, **params):
        """
        Set parameters for the extension and
        make it persistent in json.
        """
        # this ensure data is also deleted and corresponf to params
        # this also ensure the group is created
        self._reset_extension_folder()

        params = self._set_params(**params)
        self.params = params

        if self.sorting_analyzer.is_read_only():
            return

        if save:
            self._save_params()
            self._save_importing_provenance()

    def _save_params(self):
        params_to_save = self.params.copy()

        self._reset_extension_folder()

        # TODO make sparsity local Result specific
        # if "sparsity" in params_to_save and params_to_save["sparsity"] is not None:
        #     assert isinstance(
        #         params_to_save["sparsity"], ChannelSparsity
        #     ), "'sparsity' parameter must be a ChannelSparsity object!"
        #     params_to_save["sparsity"] = params_to_save["sparsity"].to_dict()

        if self.format == "binary_folder":
            extension_folder = self._get_binary_extension_folder()
            extension_folder.mkdir(exist_ok=True, parents=True)
            param_file = extension_folder / "params.json"
            param_file.write_text(json.dumps(check_json(params_to_save), indent=4), encoding="utf8")
        elif self.format == "zarr":
            extension_group = self._get_zarr_extension_group(mode="r+")
            extension_group.attrs["params"] = check_json(params_to_save)

    def _save_importing_provenance(self):
        # this saves the class info, this is not uselful at the moment but could be useful in future
        # if some class changes the data model and if we need to make backwards compatibility
        # we have the same machanism in base.py for recording and sorting

        info = retrieve_importing_provenance(self.__class__)
        if self.format == "binary_folder":
            extension_folder = self._get_binary_extension_folder()
            extension_folder.mkdir(exist_ok=True, parents=True)
            info_file = extension_folder / "info.json"
            info_file.write_text(json.dumps(info, indent=4), encoding="utf8")
        elif self.format == "zarr":
            extension_group = self._get_zarr_extension_group(mode="r+")
            extension_group.attrs["info"] = info

    def get_pipeline_nodes(self):
        assert (
            self.use_nodepipeline
        ), "AnalyzerExtension.get_pipeline_nodes() must be called only when use_nodepipeline=True"
        return self._get_pipeline_nodes()

    def get_data(self, *args, **kwargs):
        assert len(self.data) > 0, f"You must run the extension {self.extension_name} before retrieving data"
        return self._get_data(*args, **kwargs)


# this is a hardcoded list to to improve error message and auto_import mechanism
# this is important because extension are registered when the submodule is imported
_builtin_extensions = {
    # from core
    "random_spikes": "spikeinterface.core",
    "waveforms": "spikeinterface.core",
    "templates": "spikeinterface.core",
    # "fast_templates": "spikeinterface.core",
    "noise_levels": "spikeinterface.core",
    # from postprocessing
    "amplitude_scalings": "spikeinterface.postprocessing",
    "correlograms": "spikeinterface.postprocessing",
    "isi_histograms": "spikeinterface.postprocessing",
    "principal_components": "spikeinterface.postprocessing",
    "spike_amplitudes": "spikeinterface.postprocessing",
    "spike_locations": "spikeinterface.postprocessing",
    "template_metrics": "spikeinterface.postprocessing",
    "template_similarity": "spikeinterface.postprocessing",
    "unit_locations": "spikeinterface.postprocessing",
    # from quality metrics
    "quality_metrics": "spikeinterface.qualitymetrics",
}<|MERGE_RESOLUTION|>--- conflicted
+++ resolved
@@ -918,23 +918,14 @@
             The strategy that should be used, if `new_unit_ids` is None, to create new unit_ids.
                 * "append" : new_units_ids will be added at the end of max(sorting.unit_ids)
                 * "take_first" : new_unit_ids will be the first unit_id of every list of merges
-<<<<<<< HEAD
         return_new_unit_ids : bool, default False
             Alse return new_unit_ids which are the ids of the new units.
-        folder : Path or None
-            The new folder where selected waveforms are copied
-        format : "auto" | "binary_folder" | "zarr"
-            The format of the folder.
-        verbose:
-=======
         folder : Path | None, default: None
             The new folder where the analyzer with merged units is copied for `format` "binary_folder" or "zarr"
         format : "memory" | "binary_folder" | "zarr", default: "memory"
             The format of SortingAnalyzer
         verbose : bool, default: False
             Whether to display calculations (such as sparsity estimation)
->>>>>>> 63b295ca
-
 
         Returns
         -------
