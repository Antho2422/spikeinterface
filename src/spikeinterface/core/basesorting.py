from __future__ import annotations

import warnings
from typing import List, Optional, Union

import numpy as np

from .base import BaseExtractor, BaseSegment
from .sorting_tools import spike_vector_to_spike_trains
from .waveform_tools import has_exceeding_spikes


minimum_spike_dtype = [("sample_index", "int64"), ("unit_index", "int64"), ("segment_index", "int64")]


class BaseSorting(BaseExtractor):
    """
    Abstract class representing several segment several units and relative spiketrains.
    """

    def __init__(self, sampling_frequency: float, unit_ids: List):
        BaseExtractor.__init__(self, unit_ids)
        self._sampling_frequency = float(sampling_frequency)
        self._sorting_segments: List[BaseSortingSegment] = []
        # this weak link is to handle times from a recording object
        self._recording = None
        self._sorting_info = None

        # caching
        self._cached_spike_vector = None
        self._cached_spike_trains = {}

    def __repr__(self):
        clsname = self.__class__.__name__
        nseg = self.get_num_segments()
        nunits = self.get_num_units()
        sf_khz = self.get_sampling_frequency() / 1000.0
        txt = f"{clsname}: {nunits} units - {nseg} segments - {sf_khz:0.1f}kHz"
        if "file_path" in self._kwargs:
            txt += "\n  file_path: {}".format(self._kwargs["file_path"])
        return txt

    @property
    def unit_ids(self):
        return self._main_ids

    @property
    def sampling_frequency(self):
        return self._sampling_frequency

    def get_unit_ids(self) -> List:
        return self._main_ids

    def get_num_units(self) -> int:
        return len(self.get_unit_ids())

    def add_sorting_segment(self, sorting_segment):
        self._sorting_segments.append(sorting_segment)
        sorting_segment.set_parent_extractor(self)

    def get_sampling_frequency(self) -> float:
        return self._sampling_frequency

    def get_num_segments(self) -> int:
        return len(self._sorting_segments)

    def get_num_samples(self, segment_index=None) -> int:
        """Returns the number of samples of the associated recording for a segment.

        Parameters
        ----------
        segment_index : int or None, default: None
            The segment index to retrieve the number of samples for.
            For multi-segment objects, it is required

        Returns
        -------
        int
            The number of samples
        """
        assert (
            self.has_recording()
        ), "This methods requires an associated recording. Call self.register_recording() first."
        return self._recording.get_num_samples(segment_index=segment_index)

    def get_total_samples(self) -> int:
        """Returns the total number of samples of the associated recording.

        Returns
        -------
        int
            The total number of samples
        """
        s = 0
        for segment_index in range(self.get_num_segments()):
            s += self.get_num_samples(segment_index)
        return s

    def get_total_duration(self):
        """Returns the total duration in s of the associated recording.

        Returns
        -------
        float
            The duration in seconds
        """
        assert (
            self.has_recording()
        ), "This methods requires an associated recording. Call self.register_recording() first."
        return self._recording.get_total_duration()

    def get_unit_spike_train(
        self,
        unit_id,
        segment_index: Union[int, None] = None,
        start_frame: Union[int, None] = None,
        end_frame: Union[int, None] = None,
        return_times: bool = False,
        use_cache: bool = True,
    ):
        segment_index = self._check_segment_index(segment_index)
        if use_cache:
            if segment_index not in self._cached_spike_trains:
                self._cached_spike_trains[segment_index] = {}
            if unit_id not in self._cached_spike_trains[segment_index]:
                segment = self._sorting_segments[segment_index]
                spike_frames = segment.get_unit_spike_train(unit_id=unit_id, start_frame=None, end_frame=None).astype(
                    "int64", copy=False
                )
                self._cached_spike_trains[segment_index][unit_id] = spike_frames
            else:
                spike_frames = self._cached_spike_trains[segment_index][unit_id]
            if start_frame is not None:
                start = np.searchsorted(spike_frames, start_frame)
                spike_frames = spike_frames[start:]
            if end_frame is not None:
                end = np.searchsorted(spike_frames, end_frame)
                spike_frames = spike_frames[:end]
        else:
            segment = self._sorting_segments[segment_index]
            spike_frames = segment.get_unit_spike_train(
                unit_id=unit_id, start_frame=start_frame, end_frame=end_frame
            ).astype("int64")

        if return_times:
            if self.has_recording():
                times = self.get_times(segment_index=segment_index)
                return times[spike_frames]
            else:
                segment = self._sorting_segments[segment_index]
                t_start = segment._t_start if segment._t_start is not None else 0
                spike_times = spike_frames / self.get_sampling_frequency()
                return t_start + spike_times
        else:
            return spike_frames

    def register_recording(self, recording, check_spike_frames=True):
        """Register a recording to the sorting.

        Parameters
        ----------
        recording : BaseRecording
            Recording with the same number of segments as current sorting.
            Assigned to self._recording.
        check_spike_frames : bool, default: True
            If True, assert for each segment that all spikes are within the recording's range.
        """
        assert np.isclose(
            self.get_sampling_frequency(), recording.get_sampling_frequency(), atol=0.1
        ), "The recording has a different sampling frequency than the sorting!"
        assert (
            self.get_num_segments() == recording.get_num_segments()
        ), "The recording has a different number of segments than the sorting!"
        if check_spike_frames:
            if has_exceeding_spikes(recording, self):
                warnings.warn(
                    "Some spikes exceed the recording's duration! "
                    "Removing these excess spikes with `spikeinterface.curation.remove_excess_spikes()` "
                    "Might be necessary for further postprocessing."
                )
        self._recording = recording

    @property
    def sorting_info(self):
        if "__sorting_info__" in self.get_annotation_keys():
            return self.get_annotation("__sorting_info__")
        else:
            return None

    def set_sorting_info(self, recording_dict, params_dict, log_dict):
        sorting_info = dict(recording=recording_dict, params=params_dict, log=log_dict)
        self.annotate(__sorting_info__=sorting_info)

    def has_recording(self):
        return self._recording is not None

    def has_time_vector(self, segment_index=None):
        """
        Check if the segment of the registered recording has a time vector.
        """
        segment_index = self._check_segment_index(segment_index)
        if self.has_recording():
            return self._recording.has_time_vector(segment_index=segment_index)
        else:
            return False

    def get_times(self, segment_index=None):
        """
        Get time vector for a registered recording segment.

        If a recording is registered:
            * if the segment has a time_vector, then it is returned
            * if not, a time_vector is constructed on the fly with sampling frequency

        If there is no registered recording it returns None
        """
        segment_index = self._check_segment_index(segment_index)
        if self.has_recording():
            return self._recording.get_times(segment_index=segment_index)
        else:
            return None

    def _save(self, format="numpy_folder", **save_kwargs):
        """
        This function replaces the old CachesortingExtractor, but enables more engines
        for caching a results.

        Since v0.98.0 "numpy_folder" is used by defult.
        From v0.96.0 to 0.97.0 "npz_folder" was the default.

        """
        if format == "numpy_folder":
            from .sortingfolder import NumpyFolderSorting

            folder = save_kwargs.pop("folder")
            NumpyFolderSorting.write_sorting(self, folder)
            cached = NumpyFolderSorting(folder)

            if self.has_recording():
                warnings.warn("The registered recording will not be persistent on disk, but only available in memory")
                cached.register_recording(self._recording)

        elif format == "zarr":
            from .zarrextractors import ZarrSortingExtractor

            zarr_path = save_kwargs.pop("zarr_path")
            storage_options = save_kwargs.pop("storage_options")
            ZarrSortingExtractor.write_sorting(self, zarr_path, storage_options, **save_kwargs)
            cached = ZarrSortingExtractor(zarr_path, storage_options)

            if self.has_recording():
                warnings.warn("The registered recording will not be persistent on disk, but only available in memory")
                cached.register_recording(self._recording)

        elif format == "npz_folder":
            from .sortingfolder import NpzFolderSorting

            folder = save_kwargs.pop("folder")
            NpzFolderSorting.write_sorting(self, folder)
            cached = NpzFolderSorting(folder_path=folder)

            if self.has_recording():
                warnings.warn("The registered recording will not be persistent on disk, but only available in memory")
                cached.register_recording(self._recording)

        elif format == "memory":
            if save_kwargs.get("sharedmem", True):
                from .numpyextractors import SharedMemorySorting

                cached = SharedMemorySorting.from_sorting(self)
            else:
                from .numpyextractors import NumpySorting

                cached = NumpySorting.from_sorting(self)
        else:
            raise ValueError(f"format {format} not supported")
        return cached

    def get_unit_property(self, unit_id, key):
        values = self.get_property(key)
        v = values[self.id_to_index(unit_id)]
        return v

    def get_total_num_spikes(self):
        warnings.warn(
            "Sorting.get_total_num_spikes() is deprecated, se sorting.count_num_spikes_per_unit()",
            DeprecationWarning,
            stacklevel=2,
        )
        return self.count_num_spikes_per_unit(outputs="dict")

    def count_num_spikes_per_unit(self, outputs="dict"):
        """
        For each unit : get number of spikes  across segments.

        Parameters
        ----------
        outputs: "dict" | "array", default: "dict"
            Control the type of the returned object: a dict (keys are unit_ids) or an numpy array.

        Returns
        -------
        dict or numpy.array
            Dict : Dictionary with unit_ids as key and number of spikes as values
            Numpy array : array of size len(unit_ids) in the same order as unit_ids.
        """
        num_spikes = np.zeros(self.unit_ids.size, dtype="int64")

        # speed strategy by order
        # 1. if _cached_spike_trains have all units then use it
        # 2. if _cached_spike_vector is not non use it
        # 3. loop with get_unit_spike_train

        # check if all spiketrains are cached
        if len(self._cached_spike_trains) == self.get_num_segments():
            all_spiketrain_are_cached = True
            for segment_index in range(self.get_num_segments()):
                if len(self._cached_spike_trains[segment_index]) != self.unit_ids.size:
                    all_spiketrain_are_cached = False
                    break
        else:
            all_spiketrain_are_cached = False

        if all_spiketrain_are_cached or self._cached_spike_vector is None:
            # case 1 or 3
            for unit_index, unit_id in enumerate(self.unit_ids):
                for segment_index in range(self.get_num_segments()):
                    st = self.get_unit_spike_train(unit_id=unit_id, segment_index=segment_index)
                    num_spikes[unit_index] += st.size
        elif self._cached_spike_vector is not None:
            # case 2
            spike_vector = self.to_spike_vector()
            unit_indices, counts = np.unique(spike_vector["unit_index"], return_counts=True)
            num_spikes[unit_indices] = counts

        if outputs == "array":
            return num_spikes
        elif outputs == "dict":
            num_spikes = dict(zip(self.unit_ids, num_spikes))
            return num_spikes
        else:
            raise ValueError("count_num_spikes_per_unit() output must be 'dict' or 'array'")

    def count_total_num_spikes(self) -> int:
        """
        Get total number of spikes in the sorting.

        This is the sum of all spikes in all segments across all units.

        Returns
        -------
        total_num_spikes: int
            The total number of spike
        """
        return self.to_spike_vector().size

    def select_units(self, unit_ids, renamed_unit_ids=None) -> BaseSorting:
        """
        Returns a new sorting object which contains only a selected subset of units.


        Parameters
        ----------
        unit_ids : numpy.array or list
            List of unit ids to keep
        renamed_unit_ids : numpy.array or list, default: None
            If given, the kept unit ids are renamed

        Returns
        -------
        BaseSorting
            Sorting object with selected units
        """
        from spikeinterface import UnitsSelectionSorting

        sub_sorting = UnitsSelectionSorting(self, unit_ids, renamed_unit_ids=renamed_unit_ids)
        return sub_sorting

    def rename_units(self, new_unit_ids: np.ndarray | list) -> BaseSorting:
        """
        Returns a new sorting object with renamed units.


        Parameters
        ----------
        new_unit_ids : numpy.array or list
            List of new names for unit ids.
            They should map positionally to the existing unit ids.

        Returns
        -------
        BaseSorting
            Sorting object with renamed units
        """
        from spikeinterface import UnitsSelectionSorting

        sub_sorting = UnitsSelectionSorting(self, renamed_unit_ids=new_unit_ids)
        return sub_sorting

    def remove_units(self, remove_unit_ids) -> BaseSorting:
        """
        Returns a new sorting object with contains only a selected subset of units.

        Parameters
        ----------
        remove_unit_ids :  numpy.array or list
            List of unit ids to remove

        Returns
        -------
        BaseSorting
            Sorting without the removed units
        """
        from spikeinterface import UnitsSelectionSorting

        new_unit_ids = self.unit_ids[~np.isin(self.unit_ids, remove_unit_ids)]
        new_sorting = UnitsSelectionSorting(self, new_unit_ids)
        return new_sorting

    def remove_empty_units(self):
        """
        Returns a new sorting object which contains only units with at least one spike.
        For multi-segments, a unit is considered empty if it contains no spikes in all segments.

        Returns
        -------
        BaseSorting
            Sorting object with non-empty units
        """
        non_empty_units = self.get_non_empty_unit_ids()
        return self.select_units(non_empty_units)

    def get_non_empty_unit_ids(self):
        num_spikes_per_unit = self.count_num_spikes_per_unit()

        return np.array([unit_id for unit_id in self.unit_ids if num_spikes_per_unit[unit_id] != 0])

    def get_empty_unit_ids(self):
        unit_ids = self.unit_ids
        empty_units = unit_ids[~np.isin(unit_ids, self.get_non_empty_unit_ids())]
        return empty_units

    def frame_slice(self, start_frame, end_frame, check_spike_frames=True):
        from spikeinterface import FrameSliceSorting

        sub_sorting = FrameSliceSorting(
            self, start_frame=start_frame, end_frame=end_frame, check_spike_frames=check_spike_frames
        )
        return sub_sorting

    def get_all_spike_trains(self, outputs="unit_id"):
        """
        Return all spike trains concatenated.
        This is deprecated and will be removed in spikeinterface 0.102 use sorting.to_spike_vector() instead
        """

        warnings.warn(
            "Sorting.get_all_spike_trains() will be deprecated. Sorting.to_spike_vector() instead",
            DeprecationWarning,
            stacklevel=2,
        )

        assert outputs in ("unit_id", "unit_index")
        spikes = []
        for segment_index in range(self.get_num_segments()):
            spike_times = []
            spike_labels = []
            for i, unit_id in enumerate(self.unit_ids):
                st = self.get_unit_spike_train(unit_id=unit_id, segment_index=segment_index)
                spike_times.append(st)
                if outputs == "unit_id":
                    spike_labels.append(np.array([unit_id] * st.size))
                elif outputs == "unit_index":
                    spike_labels.append(np.zeros(st.size, dtype="int64") + i)

            if len(spike_times) > 0:
                spike_times = np.concatenate(spike_times)
                spike_labels = np.concatenate(spike_labels)
                order = np.argsort(spike_times)
                spike_times = spike_times[order]
                spike_labels = spike_labels[order]
            else:
                spike_times = np.array([], dtype=np.int64)
                spike_labels = np.array([], dtype=np.int64)

            spikes.append((spike_times, spike_labels))
        return spikes

    def precompute_spike_trains(self, from_spike_vector=None):
        """
        Pre-computes and caches all spike trains for this sorting



        Parameters
        ----------
        from_spike_vector: None | bool, default: None
            If None, then it is automatic depending on whether the spike vector is cached.
            If True, will compute it from the spike vector.
            If False, will call `get_unit_spike_train` for each segment for each unit.
        """
        unit_ids = self.unit_ids

        if from_spike_vector is None:
            # if spike vector is cached then use it
            from_spike_vector = self._cached_spike_vector is not None

        if from_spike_vector:
            self._cached_spike_trains = spike_vector_to_spike_trains(self.to_spike_vector(concatenated=False), unit_ids)

        else:
            for segment_index in range(self.get_num_segments()):
                for unit_id in unit_ids:
                    self.get_unit_spike_train(unit_id, segment_index=segment_index, use_cache=True)

<<<<<<< HEAD
    def _custom_cache_spike_vector(self) -> None:
        """
        Function that can be implemented by some children sorting to quickly
        cache the spike vector without computing it from spike trains
        (e.g. computing it from a sorting parent).
        This function should set the `self._cached_spike_vector`, see for 
        instance the `UnitsSelectionSorting` implementation.
        """
        pass

    def to_spike_vector(self, concatenated=True, extremum_channel_inds=None, use_cache=True):
=======
    def to_spike_vector(
        self, concatenated=True, extremum_channel_inds=None, use_cache=True
    ) -> np.ndarray | list[np.ndarray]:
>>>>>>> c234cfb2
        """
        Construct a unique structured numpy vector concatenating all spikes
        with several fields: sample_index, unit_index, segment_index.


        Parameters
        ----------
        concatenated: bool, default: True
            With concatenated=True the output is one numpy "spike vector" with spikes from all segments.
            With concatenated=False the output is a list "spike vector" by segment.
        extremum_channel_inds: None or dict, default: None
            If a dictionnary of unit_id to channel_ind is given then an extra field "channel_index".
            This can be convinient for computing spikes postion after sorter.
            This dict can be computed with `get_template_extremum_channel(we, outputs="index")`
        use_cache: bool, default: True
            When True the spikes vector is cached as an attribute of the object (`_cached_spike_vector`).
            This caching only occurs when extremum_channel_inds=None.

        Returns
        -------
        spikes: np.array
            Structured numpy array ("sample_index", "unit_index", "segment_index") with all spikes
            Or ("sample_index", "unit_index", "segment_index", "channel_index") if extremum_channel_inds
            is given

        """

        spike_dtype = minimum_spike_dtype
        if extremum_channel_inds is not None:
            spike_dtype = spike_dtype + [("channel_index", "int64")]
            ext_channel_inds = np.array([extremum_channel_inds[unit_id] for unit_id in self.unit_ids])

        if use_cache and self._cached_spike_vector is None:
            self._custom_cache_spike_vector()

        if use_cache and self._cached_spike_vector is not None:
            # the cache already exists
            if extremum_channel_inds is None:
                spikes = self._cached_spike_vector
            else:
                spikes = np.zeros(self._cached_spike_vector.size, dtype=spike_dtype)
                spikes["sample_index"] = self._cached_spike_vector["sample_index"]
                spikes["unit_index"] = self._cached_spike_vector["unit_index"]
                spikes["segment_index"] = self._cached_spike_vector["segment_index"]
                if extremum_channel_inds is not None:
                    spikes["channel_index"] = ext_channel_inds[spikes["unit_index"]]

            if not concatenated:
                spikes_ = []
                for segment_index in range(self.get_num_segments()):
                    s0, s1 = np.searchsorted(spikes["segment_index"], [segment_index, segment_index + 1], side="left")
                    spikes_.append(spikes[s0:s1])
                spikes = spikes_

        else:
            # the cache not needed or do not exists yet
            spikes = []
            for segment_index in range(self.get_num_segments()):
                sample_indices = []
                unit_indices = []
                for u, unit_id in enumerate(self.unit_ids):
                    spike_times = self.get_unit_spike_train(unit_id=unit_id, segment_index=segment_index)
                    sample_indices.append(spike_times)
                    unit_indices.append(np.full(spike_times.size, u, dtype="int64"))

                if len(sample_indices) > 0:
                    sample_indices = np.concatenate(sample_indices, dtype="int64")
                    unit_indices = np.concatenate(unit_indices, dtype="int64")
                    order = np.argsort(sample_indices)
                    sample_indices = sample_indices[order]
                    unit_indices = unit_indices[order]

                spikes_in_seg = np.zeros(len(sample_indices), dtype=spike_dtype)
                spikes_in_seg["sample_index"] = sample_indices
                spikes_in_seg["unit_index"] = unit_indices
                spikes_in_seg["segment_index"] = segment_index
                if extremum_channel_inds is not None:
                    # vector way
                    spikes_in_seg["channel_index"] = ext_channel_inds[spikes_in_seg["unit_index"]]
                spikes.append(spikes_in_seg)

            if concatenated:
                spikes = np.concatenate(spikes)

            if use_cache and self._cached_spike_vector is None and extremum_channel_inds is None:
                # cache it if necessary but only without "channel_index"
                if concatenated:
                    self._cached_spike_vector = spikes
                else:
                    self._cached_spike_vector = np.concatenate(spikes)

        return spikes

    def to_numpy_sorting(self, propagate_cache=True):
        """
        Turn any sorting in a NumpySorting.
        useful to have it in memory with a unique vector representation.

        Parameters
        ----------
        propagate_cache : bool
            Propagate the cache of indivudual spike trains.

        """
        from .numpyextractors import NumpySorting

        sorting = NumpySorting.from_sorting(self)
        if propagate_cache and self._cached_spike_trains is not None:
            sorting._cached_spike_trains = self._cached_spike_trains
        return sorting

    def to_shared_memory_sorting(self):
        """
        Turn any sorting in a SharedMemorySorting.
        Usefull to have it in memory with a unique vector representation and sharable across processes.
        """
        from .numpyextractors import SharedMemorySorting

        sorting = SharedMemorySorting.from_sorting(self)
        return sorting

    def to_multiprocessing(self, n_jobs):
        """
        When necessary turn sorting object into:
        * NumpySorting when n_jobs=1
        * SharedMemorySorting when n_jobs>1

        If the sorting is already NumpySorting, SharedMemorySorting or NumpyFolderSorting
        then this return the sortign itself, no transformation so.

        Parameters
        ----------
        n_jobs: int
            The number of jobs.
        Returns
        -------
        sharable_sorting:
            A sorting that can be used for multiprocessing.
        """
        from .numpyextractors import NumpySorting, SharedMemorySorting
        from .sortingfolder import NumpyFolderSorting

        if n_jobs == 1:
            if isinstance(self, (NumpySorting, SharedMemorySorting, NumpyFolderSorting)):
                return self
            else:
                return NumpySorting.from_sorting(self)
        else:
            if isinstance(self, (SharedMemorySorting, NumpyFolderSorting)):
                return self
            else:
                return SharedMemorySorting.from_sorting(self)


class BaseSortingSegment(BaseSegment):
    """
    Abstract class representing several units and relative spiketrain inside a segment.
    """

    def __init__(self, t_start=None):
        self._t_start = t_start
        BaseSegment.__init__(self)

    def get_unit_spike_train(
        self,
        unit_id,
        start_frame: Optional[int] = None,
        end_frame: Optional[int] = None,
    ) -> np.ndarray:
        """Get the spike train for a unit.

        Parameters
        ----------
        unit_id
        start_frame: int, default: None
        end_frame: int, default: None

        Returns
        -------
        np.ndarray

        """
        # must be implemented in subclass
        raise NotImplementedError


class SpikeVectorSortingSegment(BaseSortingSegment):
    """
    A sorting segment that stores spike times as a spike vector.
    """

    def __init__(self, spikes, segment_index, unit_ids):
        BaseSortingSegment.__init__(self)
        self.spikes = spikes
        self.segment_index = segment_index
        self.unit_ids = list(unit_ids)
        self.spikes_in_seg = None

    def get_unit_spike_train(self, unit_id, start_frame, end_frame):
        if self.spikes_in_seg is None:
            # the slicing of segment is done only once the first time
            # this fasten the constructor a lot
            s0, s1 = np.searchsorted(self.spikes["segment_index"], [self.segment_index, self.segment_index + 1])
            self.spikes_in_seg = self.spikes[s0:s1]

        start = 0 if start_frame is None else np.searchsorted(self.spikes_in_seg["sample_index"], start_frame)
        end = (
            len(self.spikes_in_seg)
            if end_frame is None
            else np.searchsorted(self.spikes_in_seg["sample_index"], end_frame)
        )

        unit_index = self.unit_ids.index(unit_id)
        times = self.spikes_in_seg[start:end][self.spikes_in_seg[start:end]["unit_index"] == unit_index]["sample_index"]

        return times<|MERGE_RESOLUTION|>--- conflicted
+++ resolved
@@ -513,7 +513,6 @@
                 for unit_id in unit_ids:
                     self.get_unit_spike_train(unit_id, segment_index=segment_index, use_cache=True)
 
-<<<<<<< HEAD
     def _custom_cache_spike_vector(self) -> None:
         """
         Function that can be implemented by some children sorting to quickly
@@ -524,12 +523,9 @@
         """
         pass
 
-    def to_spike_vector(self, concatenated=True, extremum_channel_inds=None, use_cache=True):
-=======
     def to_spike_vector(
         self, concatenated=True, extremum_channel_inds=None, use_cache=True
     ) -> np.ndarray | list[np.ndarray]:
->>>>>>> c234cfb2
         """
         Construct a unique structured numpy vector concatenating all spikes
         with several fields: sample_index, unit_index, segment_index.
