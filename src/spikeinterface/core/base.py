from pathlib import Path
from typing import Any, Iterable, List, Optional, Sequence, Union
import importlib
import warnings
import weakref
import json
import pickle
import os
import random
import string
from packaging.version import parse
from copy import deepcopy

import numpy as np

from .globals import get_global_tmp_folder, is_set_global_tmp_folder
from .core_tools import check_json, is_dict_extractor, recursive_path_modifier, SIJsonEncoder
from .job_tools import _shared_job_kwargs_doc


class BaseExtractor:
    """
    Base class for Recording/Sorting

    Handle serialization save/load to/from a folder.

    """

    default_missing_property_values = {"f": np.nan, "O": None, "S": "", "U": ""}

    # This replaces the old key_properties
    # These are annotations/properties that always need to be
    # dumped (for instance locations, groups, is_fileterd, etc.)
    _main_annotations = []
    _main_properties = []

    # these properties are skipped by default in copy_metadata
    _skip_properties = []

    installed = True
    installation_mesg = ""

    def __init__(self, main_ids: Sequence) -> None:
        # store init kwargs for nested serialisation
        self._kwargs = {}

        # 'main_ids' will either be channel_ids or units_ids
        # They is used for properties
        self._main_ids = np.array(main_ids)

        # dict at object level
        self._annotations = {}

        # properties is a dict of arrays
        # array length is :
        #  * number of channel for recording
        #  * number of units for sorting
        self._properties = {}

        self._is_dumpable = True
        self._is_json_serializable = True

        # extractor specific list of pip extra requirements
        self.extra_requirements = []

        # preferred context for multiprocessing
        self._preferred_mp_context = None

    def get_num_segments(self) -> int:
        # This is implemented in BaseRecording or BaseSorting
        raise NotImplementedError

    def _check_segment_index(self, segment_index: Optional[int] = None) -> int:
        if segment_index is None:
            if self.get_num_segments() == 1:
                return 0
            else:
                raise ValueError("Multi-segment object. Provide 'segment_index'")
        else:
            return segment_index

    def ids_to_indices(self, ids: Iterable, prefer_slice: bool = False) -> Union[np.ndarray, slice]:
        """
        Transform a ids list (aka channel_ids or unit_ids)
        into a indices array.
        Useful to manipulate:
          * data
          * properties

        'prefer_slice' is an efficient option that tries to make a slice object
        when indices are consecutive.

        """
        if ids is None:
            if prefer_slice:
                indices = slice(None)
            else:
                indices = np.arange(len(self._main_ids))
        else:
            _main_ids = self._main_ids.tolist()
            indices = np.array([_main_ids.index(id) for id in ids], dtype=int)
            if prefer_slice:
                if np.all(np.diff(indices) == 1):
                    indices = slice(indices[0], indices[-1] + 1)
        return indices

    def id_to_index(self, id) -> int:
        ind = list(self._main_ids).index(id)
        return ind

    def annotate(self, **new_annotations) -> None:
        self._annotations.update(new_annotations)

    def set_annotation(self, annotation_key, value: Any, overwrite=False) -> None:
        """This function adds an entry to the annotations dictionary.

        Parameters
        ----------
        annotation_key: str
            An annotation stored by the Extractor
        value:
            The data associated with the given property name. Could be many
            formats as specified by the user
        overwrite: bool
            If True and the annotation already exists, it is overwritten
        """
        if annotation_key not in self._annotations.keys():
            self._annotations[annotation_key] = value
        else:
            if overwrite:
                self._annotations[annotation_key] = value
            else:
                raise ValueError(f"{annotation_key} is already an annotation key. Use 'overwrite=True' to overwrite it")

    def get_preferred_mp_context(self):
        """
        Get the preferred context for multiprocessing.
        If None, the context is set by the multiprocessing package.
        """
        return self._preferred_mp_context

    def get_annotation(self, key, copy: bool = True) -> Any:
        """
        Get a annotation.
        Return a copy by default
        """
        v = self._annotations.get(key, None)
        if copy:
            v = deepcopy(v)
        return v

    def get_annotation_keys(self) -> List:
        return list(self._annotations.keys())

    def set_property(self, key, values: Sequence, ids: Optional[Sequence] = None, missing_value: Any = None) -> None:
        """
        Set property vector for main ids.

        If ids is given AND property already exists,
        then it is modified only on a subset of channels/units.
        missing_values allows to specify the values of unset
        properties if ids is used


        Parameters
        ----------
        key : str
            The property name
        values : np.array
            Array of values for the property
        ids : list/np.array, optional
            List of subset of ids to set the values, by default None
        missing_value : object, optional
            In case the property is set on a subset of values ('ids' not None),
            it specifies the how the missing values should be filled, by default None.
            The missing_value has to be specified for types int and unsigned int.
        """

        if values is None:
            if key in self._properties:
                self._properties.pop(key)
            return

        size = self._main_ids.size
        values = np.asarray(values)
        dtype = values.dtype
        dtype_kind = dtype.kind

        if ids is None:
            assert values.shape[0] == size
            self._properties[key] = values
        else:
            ids = np.array(ids)
            assert np.unique(ids).size == ids.size, "'ids' are not unique!"

            if ids.size < size:
                if key not in self._properties:
                    # create the property with nan or empty
                    shape = (size,) + values.shape[1:]

                    if missing_value is None:
                        if dtype_kind not in self.default_missing_property_values.keys():
                            raise Exception(
                                "For values dtypes other than float, string, object or unicode, the missing value "
                                "cannot be automatically inferred. Please specify it with the 'missing_value' "
                                "argument."
                            )
                        else:
                            missing_value = self.default_missing_property_values[dtype_kind]
                    else:
                        assert dtype_kind == np.array(missing_value).dtype.kind, (
                            "Mismatch between values and "
                            "missing_value types. Provide a "
                            "missing_value with the same type "
                            "as the values."
                        )

                    empty_values = np.zeros(shape, dtype=dtype)
                    empty_values[:] = missing_value
                    self._properties[key] = empty_values
                    if ids.size == 0:
                        return
                else:
                    assert dtype_kind == self._properties[key].dtype.kind, (
                        "Mismatch between existing property dtype " "values dtype."
                    )

                indices = self.ids_to_indices(ids)
                self._properties[key][indices] = values
            else:
                indices = self.ids_to_indices(ids)
                self._properties[key] = np.zeros_like(values, dtype=values.dtype)
                self._properties[key][indices] = values

    def get_property(self, key, ids: Optional[Iterable] = None) -> np.ndarray:
        values = self._properties.get(key, None)
        if ids is not None and values is not None:
            inds = self.ids_to_indices(ids)
            values = values[inds]
        return values

    def get_property_keys(self) -> List:
        return list(self._properties.keys())

    def delete_property(self, key) -> None:
        if key in self._properties:
            del self._properties[key]
        else:
            raise Exception(f"{key} is not a property key")

    def copy_metadata(
        self,
        other: "BaseExtractor",
        only_main: bool = False,
        ids: Union[Iterable, slice, None] = None,
        skip_properties: Optional[Iterable[str]] = None,
    ) -> None:
        """
        Copy metadata (annotations/properties) to another extractor (`other`).

        Parameters
        ----------
        other: BaseExtractor
            The extractor to copy the metadata to.
        only_main: bool
            If True, only the main annotations/properties are copied.
        ids: list
            List of ids to copy the metadata to. If None, all ids are copied.
        skip_properties: list
            List of properties to skip. Default is None.
        """

        if ids is None:
            inds = slice(None)
        elif len(ids) == 0:
            inds = slice(0, 0)
        else:
            inds = self.ids_to_indices(ids)

        if only_main:
            ann_keys = BaseExtractor._main_annotations
            prop_keys = BaseExtractor._main_properties
        else:
            ann_keys = self._annotations.keys()
            prop_keys = self._properties.keys()

        other._annotations = deepcopy({k: self._annotations[k] for k in ann_keys})

        # skip properties based on target "other" extractor
        skip_properties_all = other._skip_properties
        if skip_properties is not None:
            skip_properties_all = skip_properties_all + skip_properties

        for k in prop_keys:
            if k in skip_properties_all:
                continue
            values = self._properties[k]
            if values is not None:
                other.set_property(k, values[inds])

        other.extra_requirements.extend(self.extra_requirements)

        if self._preferred_mp_context is not None:
            other._preferred_mp_context = self._preferred_mp_context

    def to_dict(
        self,
        include_annotations: bool = False,
        include_properties: bool = False,
        relative_to: Union[str, Path, None] = None,
        folder_metadata=None,
        recursive: bool = False,
    ) -> dict:
        """
        Make a nested serialized dictionary out of the extractor. The dictionary produced can be used to re-initialize
        an extractor using load_extractor_from_dict(dump_dict)

        Parameters
        ----------
        include_annotations: bool
            If True, all annotations are added to the dict, by default False
        include_properties: bool
            If True, all properties are added to the dict, by default False
        relative_to: str, Path, or None
            If not None, files and folders are serialized relative to this path, by default None
            Used in waveform extractor to maintain relative paths to binary files even if the
            containing folder / diretory is moved
        folder_metadata: str, Path, or None
            Folder with numpy `npy` files containing additional information (e.g. probe in BaseRecording) and properties.
        recursive: bool
            If True, all dicitionaries in the kwargs are expanded with `to_dict` as well, by default False.

        Returns
        -------
        dump_dict: dict
            A dictionary representation of the extractor.
        """

        kwargs = self._kwargs

        if relative_to and not recursive:
            raise Exception("`relative_to` is only posible when `recursive=True`")

        if recursive:
            to_dict_kwargs = dict(
                include_annotations=include_annotations,
                include_properties=include_properties,
                relative_to=None,  # '_make_paths_relative' is already recursive!
                folder_metadata=folder_metadata,
                recursive=recursive,
            )

            new_kwargs = dict()
            transform_extractors_to_dict = lambda x: x.to_dict(**to_dict_kwargs) if isinstance(x, BaseExtractor) else x

            for name, value in self._kwargs.items():
                if isinstance(value, list):
                    new_kwargs[name] = [transform_extractors_to_dict(element) for element in value]
                elif isinstance(value, dict):
                    new_kwargs[name] = {k: transform_extractors_to_dict(v) for k, v in value.items()}
                else:
                    new_kwargs[name] = transform_extractors_to_dict(value)

            kwargs = new_kwargs
        class_name = str(type(self)).replace("<class '", "").replace("'>", "")
        module = class_name.split(".")[0]
        imported_module = importlib.import_module(module)

        try:
            version = imported_module.__version__
        except AttributeError:
            version = "unknown"

        dump_dict = {
            "class": class_name,
            "module": module,
            "kwargs": kwargs,
            "version": version,
            "relative_paths": (relative_to is not None),
        }

        try:
            dump_dict["version"] = imported_module.__version__
        except AttributeError:
            dump_dict["version"] = "unknown"

        if include_annotations:
            dump_dict["annotations"] = self._annotations
        else:
            # include only main annotations
            dump_dict["annotations"] = {k: self._annotations.get(k, None) for k in self._main_annotations}

        if include_properties:
            dump_dict["properties"] = self._properties
        else:
            # include only main properties
            dump_dict["properties"] = {k: self._properties.get(k, None) for k in self._main_properties}

        if relative_to is not None:
            relative_to = Path(relative_to).absolute()
            assert relative_to.is_dir(), "'relative_to' must be an existing directory"
            dump_dict = _make_paths_relative(dump_dict, relative_to)

        if folder_metadata is not None:
            if relative_to is not None:
                folder_metadata = Path(folder_metadata).absolute().relative_to(relative_to)
            dump_dict["folder_metadata"] = str(folder_metadata)

        return dump_dict

    @staticmethod
    def from_dict(dictionary: dict, base_folder: Optional[Union[Path, str]] = None) -> "BaseExtractor":
        """
        Instantiate extractor from dictionary

        Parameters
        ----------
        d: dictionary
            Python dictionary
        base_folder: str, Path, or None
            If given, the parent folder of the file and folder paths

        Returns
        -------
        extractor: RecordingExtractor or SortingExtractor
            The loaded extractor object
        """
        if dictionary["relative_paths"]:
            assert base_folder is not None, "When  relative_paths=True, need to provide base_folder"
            dictionary = _make_paths_absolute(dictionary, base_folder)
        extractor = _load_extractor_from_dict(dictionary)
        folder_metadata = dictionary.get("folder_metadata", None)
        if folder_metadata is not None:
            folder_metadata = Path(folder_metadata)
            if dictionary["relative_paths"]:
                folder_metadata = base_folder / folder_metadata
            extractor.load_metadata_from_folder(folder_metadata)
        return extractor

    def load_metadata_from_folder(self, folder_metadata):
        # hack to load probe for recording
        folder_metadata = Path(folder_metadata)

        self._extra_metadata_from_folder(folder_metadata)

        # load properties
        prop_folder = folder_metadata / "properties"
        if prop_folder.is_dir():
            for prop_file in prop_folder.iterdir():
                if prop_file.suffix == ".npy":
                    values = np.load(prop_file, allow_pickle=True)
                    key = prop_file.stem
                    self.set_property(key, values)

    def save_metadata_to_folder(self, folder_metadata):
        self._extra_metadata_to_folder(folder_metadata)

        # save properties
        prop_folder = folder_metadata / "properties"
        prop_folder.mkdir(parents=True, exist_ok=False)
        for key in self.get_property_keys():
            values = self.get_property(key)
            np.save(prop_folder / (key + ".npy"), values)

    def clone(self) -> "BaseExtractor":
        """
        Clones an existing extractor into a new instance.
        """
        d = self.to_dict(include_annotations=True, include_properties=True)
        d = deepcopy(d)
        clone = BaseExtractor.from_dict(d)
        return clone

    def check_if_dumpable(self):
        """Check if the object is dumpable, including nested objects.

        Returns
        -------
        bool
            True if the object is dumpable, False otherwise.
        """
        kwargs = self._kwargs
        for value in kwargs.values():
            # here we check if the value is a BaseExtractor, a list of BaseExtractors, or a dict of BaseExtractors
            if isinstance(value, BaseExtractor):
                return value.check_if_dumpable()
            elif isinstance(value, list) and (len(value) > 0) and isinstance(value[0], BaseExtractor):
                return all([v.check_if_dumpable() for v in value])
            elif isinstance(value, dict) and isinstance(value[list(value.keys())[0]], BaseExtractor):
                return all([v.check_if_dumpable() for k, v in value.items()])
        return self._is_dumpable

    def check_if_json_serializable(self):
        """
        Check if the object is json serializable, including nested objects.

        Returns
        -------
        bool
            True if the object is json serializable, False otherwise.
        """
        kwargs = self._kwargs
        for value in kwargs.values():
            # here we check if the value is a BaseExtractor, a list of BaseExtractors, or a dict of BaseExtractors
            if isinstance(value, BaseExtractor):
                return value.check_if_json_serializable()
            elif isinstance(value, list) and (len(value) > 0) and isinstance(value[0], BaseExtractor):
                return all([v.check_if_json_serializable() for v in value])
            elif isinstance(value, dict) and isinstance(value[list(value.keys())[0]], BaseExtractor):
                return all([v.check_if_json_serializable() for k, v in value.items()])
        return self._is_json_serializable

    @staticmethod
    def _get_file_path(file_path: Union[str, Path], extensions: Sequence) -> Path:
        """
        Helper function to be used by various dump_to_file utilities.

        Returns default file_path (if not specified), makes sure that target
        directory exists, adds correct file extension if none, and checks
        that the provided file extension is allowed.

        Parameters
        ----------
        file_path: str or None
        extensions: list or tuple
            List of possible extensions. The first one provided is used as
            an extension for the default file_path.

        Returns
        -------
        Path
            Path object with file path to the file
        """
        ext = extensions[0]
        file_path = Path(file_path)
        file_path.parent.mkdir(parents=True, exist_ok=True)
        folder_path = file_path.parent
        if Path(file_path).suffix == "":
            file_path = folder_path / (str(file_path) + ext)
        assert file_path.suffix in extensions, "'file_path' should have one of the following extensions:" " %s" % (
            ", ".join(extensions)
        )
        return file_path

    def dump(self, file_path: Union[str, Path], relative_to=None, folder_metadata=None) -> None:
        """
        Dumps extractor to json or pickle

        Parameters
        ----------
        file_path: str or Path
            The output file (either .json or .pkl/.pickle)
        relative_to: str, Path, True or None
            If not None, files and folders are serialized relative to this path. If True, the relative folder is the parent folder.
            This means that file and folder paths in extractor objects kwargs are changed to be relative rather than absolute.
        """
        if str(file_path).endswith(".json"):
            self.dump_to_json(file_path, relative_to=relative_to, folder_metadata=folder_metadata)
        elif str(file_path).endswith(".pkl") or str(file_path).endswith(".pickle"):
            self.dump_to_pickle(file_path, relative_to=relative_to, folder_metadata=folder_metadata)
        else:
            raise ValueError("Dump: file must .json or .pkl")

    def dump_to_json(self, file_path: Union[str, Path, None] = None, relative_to=None, folder_metadata=None) -> None:
        """
        Dump recording extractor to json file.
        The extractor can be re-loaded with load_extractor(json_file)

        Parameters
        ----------
        file_path: str
            Path of the json file
<<<<<<< HEAD
        relative_to: str, Path, or None
            If not None, file_paths are serialized relative to this path
        folder_metadata: str, Path, or None
            Folder with files containing additional information (e.g. probe in BaseRecording) and properties.
        """
        assert self.check_if_json_serializable(), "The extractor is not json serializable"
=======
        relative_to: str, Path, True or None
            If not None, files and folders are serialized relative to this path. If True, the relative folder is the parent folder.
            This means that file and folder paths in extractor objects kwargs are changed to be relative rather than absolute.
        """
        assert self.check_if_dumpable()

        if relative_to is True:
            relative_to = Path(file_path).parent

>>>>>>> 3344a69d
        dump_dict = self.to_dict(
            include_annotations=True,
            include_properties=False,
            relative_to=relative_to,
            folder_metadata=folder_metadata,
            recursive=True,
        )
        file_path = self._get_file_path(file_path, [".json"])

        file_path.write_text(
            json.dumps(dump_dict, indent=4, cls=SIJsonEncoder),
            encoding="utf8",
        )

    def dump_to_pickle(
        self,
        file_path: Union[str, Path, None] = None,
        include_properties: bool = True,
        folder_metadata=None,
    ):
        """
        Dump recording extractor to a pickle file.
        The extractor can be re-loaded with load_extractor(pickle_file)

        Parameters
        ----------
        file_path: str
            Path of the json file
        include_properties: bool
            If True, all properties are dumped
<<<<<<< HEAD
        relative_to: str, Path, or None
            If not None, file_paths are serialized relative to this path
        folder_metadata: str, Path, or None
            Folder with files containing additional information (e.g. probe in BaseRecording) and properties.
=======
        relative_to: str, Path, True or None
            If not None, files and folders is serialized relative to this path. If True, the relative folder is the parent folder.
            This means that file and folder paths in extractor objects kwargs are changed to be relative rather than absolute.
        recursive: bool
            If True, all dicitionaries in the kwargs are expanded with `to_dict` as well, by default False.
>>>>>>> 3344a69d
        """
        assert self.check_if_dumpable()

        if relative_to is True:
            relative_to = Path(file_path).parent

        dump_dict = self.to_dict(
            include_annotations=True,
            include_properties=include_properties,
            folder_metadata=folder_metadata,
            recursive=False,
        )
        file_path = self._get_file_path(file_path, [".pkl", ".pickle"])

        file_path.write_bytes(pickle.dumps(dump_dict))

    @staticmethod
    def load(file_path: Union[str, Path], base_folder: Optional[Union[Path, str, bool]] = None) -> "BaseExtractor":
        """
        Load extractor from file path (.json or .pkl)

        Used both after:
          * dump(...) json or pickle file
          * save (...)  a folder which contain data  + json (or pickle) + metadata.

        """

        file_path = Path(file_path)
        if base_folder is True:
            base_folder = file_path.parent

        if file_path.is_file():
            # standard case based on a file (json or pickle)
            if str(file_path).endswith(".json"):
                with open(str(file_path), "r") as f:
                    d = json.load(f)
            elif str(file_path).endswith(".pkl") or str(file_path).endswith(".pickle"):
                with open(str(file_path), "rb") as f:
                    d = pickle.load(f)
            else:
                raise ValueError(f"Impossible to load {file_path}")
            if "warning" in d and "not dumpable" in d["warning"]:
                print("The extractor was not dumpable")
                return None
            extractor = BaseExtractor.from_dict(d, base_folder=base_folder)
            return extractor

        elif file_path.is_dir():
            # case from a folder after a calling extractor.save(...)
            folder = file_path
            file = None

            if folder.suffix == ".zarr":
                from .zarrrecordingextractor import read_zarr

                extractor = read_zarr(folder)
            else:
                # the is spikeinterface<=0.94.0
                # a folder came with 'cached.json'
                for dump_ext in ("json", "pkl", "pickle"):
                    f = folder / f"cached.{dump_ext}"
                    if f.is_file():
                        file = f

                # spikeinterface>=0.95.0
                f = folder / f"si_folder.json"
                if f.is_file():
                    file = f

                if file is None:
                    raise ValueError(f"This folder is not a cached folder {file_path}")
                extractor = BaseExtractor.load(file, base_folder=folder)

            return extractor

        else:
            raise ValueError("spikeinterface.Base.load() file_path must be an existing folder or file")

    def __reduce__(self):
        """
        This function is used by pickle to serialize the object.
        """
        instance_constructor = self.from_dict
        intialization_args = (self.to_dict(),)
        return (instance_constructor, intialization_args)

    @staticmethod
    def load_from_folder(folder) -> "BaseExtractor":
        return BaseExtractor.load(folder)

    def _save(self, folder, **save_kwargs):
        # This implemented in BaseRecording or baseSorting
        # this is internally call by cache(...) main function
        raise NotImplementedError

    def _extra_metadata_from_folder(self, folder):
        # This implemented in BaseRecording for probe
        pass

    def _extra_metadata_to_folder(self, folder):
        # This implemented in BaseRecording for probe
        pass

    def save(self, **kwargs) -> "BaseExtractor":
        """
        Save a SpikeInterface object.

        Parameters
        ----------
        kwargs: Keyword arguments for saving.
            * format: "memory", "zarr", or "binary" (for recording) / "memory" or "npz" for sorting.
                In case format is not memory, the recording is saved to a folder. See format specific functions for
                more info (`save_to_memory()`, `save_to_folder()`, `save_to_zarr()`)
            * folder: if provided, the folder path where the object is saved
            * name: if provided and folder is not given, the name of the folder in the global temporary
                    folder (use set_global_tmp_folder() to change this folder) where the object is saved.
              If folder and name are not given, the object is saved in the global temporary folder with
              a random string
            * dump_ext: 'json' or 'pkl', default 'json' (if format is "folder")
            * verbose: if True output is verbose
            * **save_kwargs: additional kwargs format-dependent and job kwargs for recording
            {}

        Returns
        -------
        loaded_extractor: BaseRecording or BaseSorting
            The reference to the saved object after it is loaded back
        """
        format = kwargs.get("format", None)
        if format == "memory":
            loaded_extractor = self.save_to_memory(**kwargs)
        elif format == "zarr":
            loaded_extractor = self.save_to_zarr(**kwargs)
        else:
            loaded_extractor = self.save_to_folder(**kwargs)
        return loaded_extractor

    save.__doc__ = save.__doc__.format(_shared_job_kwargs_doc)

    def save_to_memory(self, **kwargs) -> "BaseExtractor":
        # used only by recording at the moment
        cached = self._save(**kwargs)
        self.copy_metadata(cached)
        return cached

    # TODO rename to saveto_binary_folder
    def save_to_folder(self, name=None, folder=None, verbose=True, **save_kwargs):
        """
        Save extractor to folder.

        The save consist of:
          * extracting traces by calling get_trace() method in chunks
          * saving data into file (memmap with BinaryRecordingExtractor)
          * dumping to json/pickle the original extractor for provenance
          * dumping to json/pickle the cached extractor (memmap with BinaryRecordingExtractor)

        This replaces the use of the old CacheRecordingExtractor and CacheSortingExtractor.

        There are 2 option for the 'folder' argument:
          * explicit folder: `extractor.save(folder="/path-for-saving/")`
          * explicit sub-folder, implicit base-folder : `extractor.save(name="extarctor_name")`
          * generated: `extractor.save()`

        The second option saves to subfolder "extarctor_name" in
        "get_global_tmp_folder()". You can set the global tmp folder with:
        "set_global_tmp_folder("path-to-global-folder")"

        The folder must not exist. If it exists, remove it before.

        Parameters
        ----------
        name: None str or Path
            Name of the subfolder in get_global_tmp_folder()
            If 'name' is given, 'folder' must be None.
        folder: None str or Path
            Name of the folder.
            If 'folder' is given, 'name' must be None.

        Returns
        -------
        cached: saved copy of the extractor.
        """

        if folder is None:
            cache_folder = get_global_tmp_folder()
            if name is None:
                name = "".join(random.choices(string.ascii_uppercase + string.digits, k=8))
                folder = cache_folder / name
                if verbose:
                    print(f"Use cache_folder={folder}")
            else:
                folder = cache_folder / name
                if not is_set_global_tmp_folder():
                    if verbose:
                        print(f"Use cache_folder={folder}")
        else:
            folder = Path(folder)
        assert not folder.exists(), f"folder {folder} already exists, choose another name"
        folder.mkdir(parents=True, exist_ok=False)

        # dump provenance
        provenance_file = folder / f"provenance.json"
        if self.check_if_json_serializable():
            self.dump(provenance_file)
        else:
            provenance_file.write_text(json.dumps({"warning": "the provenace is not dumpable!!!"}), encoding="utf8")

        self.save_metadata_to_folder(folder)

        # save data (done the subclass)
        cached = self._save(folder=folder, verbose=verbose, **save_kwargs)

        # copy properties/
        self.copy_metadata(cached)

        # dump
        # cached.dump(folder / f'cached.json', relative_to=folder, folder_metadata=folder)
        cached.dump(folder / f"si_folder.json", relative_to=folder)

        return cached

    def save_to_zarr(
        self,
        name=None,
        folder=None,
        storage_options=None,
        channel_chunk_size=None,
        verbose=True,
        zarr_path=None,
        **save_kwargs,
    ):
        """
        Save extractor to zarr.

        The save consist of:
            * extracting traces by calling get_trace() method in chunks
            * saving data into a zarr file
            * dumping the original extractor for provenance in attributes

        Parameters
        ----------
        name: str or None
            Name of the subfolder in get_global_tmp_folder()
            If 'name' is given, 'folder' must be None.
        folder: str, Path, or None
            The folder used to save the zarr output. If the folder does not have a '.zarr' suffix,
            it will be automatically appended.
        storage_options: dict or None
            Storage options for zarr `store`. E.g., if "s3://" or "gcs://" they can provide authentication methods, etc.
            For cloud storage locations, this should not be None (in case of default values, use an empty dict)
        channel_chunk_size: int or None
            Channels per chunk. Default None (chunking in time only)
        verbose: bool
            If True (default), the output is verbose.
        zarr_path: str, Path, or None
            (Deprecated) Name of the zarr folder (.zarr).

        Returns
        -------
        cached: ZarrRecordingExtractor
            Saved copy of the extractor.
        """
        import zarr
        from .zarrrecordingextractor import read_zarr

        if zarr_path is not None:
            warnings.warn(
                "The 'zarr_path' argument is deprecated. " "Use 'folder' instead", DeprecationWarning, stacklevel=2
            )
            folder = zarr_path

        if folder is None:
            cache_folder = get_global_tmp_folder()
            if name is None:
                name = "".join(random.choices(string.ascii_uppercase + string.digits, k=8))
                zarr_path = cache_folder / f"{name}.zarr"
                if verbose:
                    print(f"Use zarr_path={zarr_path}")
            else:
                zarr_path = cache_folder / f"{name}.zarr"
                if not is_set_global_tmp_folder():
                    if verbose:
                        print(f"Use zarr_path={zarr_path}")
        else:
            if storage_options is None:
                folder = Path(folder)
                if folder.suffix != ".zarr":
                    folder = folder.parent / f"{folder.stem}.zarr"
                zarr_path = folder
                zarr_path_init = str(zarr_path)
            else:
                zarr_path = folder
                zarr_path_init = zarr_path

        if isinstance(zarr_path, Path):
            assert not zarr_path.exists(), f"Path {zarr_path} already exists, choose another name"

        zarr_root = zarr.open(zarr_path_init, mode="w", storage_options=storage_options)

        if self.check_if_dumpable():
            zarr_root.attrs["provenance"] = check_json(self.to_dict())
        else:
            zarr_root.attrs["provenance"] = None

        # save data (done the subclass)
        save_kwargs["zarr_root"] = zarr_root
        save_kwargs["zarr_path"] = zarr_path
        save_kwargs["storage_options"] = storage_options
        save_kwargs["channel_chunk_size"] = channel_chunk_size
        cached = self._save(verbose=verbose, **save_kwargs)

        # save properties
        prop_group = zarr_root.create_group("properties")
        for key in self.get_property_keys():
            values = self.get_property(key)
            prop_group.create_dataset(name=key, data=values, compressor=None)

        # save annotations
        zarr_root.attrs["annotations"] = check_json(self._annotations)

        cached = read_zarr(zarr_path)

        return cached


def _make_paths_relative(d, relative) -> dict:
    relative = str(Path(relative).absolute())
    func = lambda p: os.path.relpath(str(p), start=relative)
    return recursive_path_modifier(d, func, target="path", copy=True)


def _make_paths_absolute(d, base):
    base = Path(base)
    func = lambda p: str((base / p).resolve().absolute())
    return recursive_path_modifier(d, func, target="path", copy=True)


def _load_extractor_from_dict(dic) -> BaseExtractor:
    """
    Convert a dictionary into an instance of BaseExtractor or its subclass.

    This function takes a dictionary that represents the state of an extractor,
    and reconstructs the extractor from the dictionary.

    Parameters
    ----------
    dic : dict
        A dictionary representation of the extractor which  must contain the following keys:
        - "kwargs": A dictionary of keyword arguments to be passed to the extractor class upon instantiation.
        - "class": The full name of the extractor class, including the module name.
        - "version": The version of the extractor class used when the dictionary was created.
        - "annotations": A dictionary of annotations.
        - "properties": A dictionary of properties.

    Returns
    -------
    BaseExtractor
        An instance of BaseExtractor or its subclass.
    """
    extractor_class = None
    class_name = None

    if "kwargs" not in dic:
        raise Exception(f"This dict cannot be load into extractor {dic}")

    # Create new kwargs to avoid modifying the original dict["kwargs"]
    new_kwargs = dict()
    transform_dict_to_extractor = lambda x: _load_extractor_from_dict(x) if is_dict_extractor(x) else x
    for name, value in dic["kwargs"].items():
        if is_dict_extractor(value):
            new_kwargs[name] = _load_extractor_from_dict(value)
        elif isinstance(value, dict):
            new_kwargs[name] = {k: transform_dict_to_extractor(v) for k, v in value.items()}
        elif isinstance(value, list):
            new_kwargs[name] = [transform_dict_to_extractor(e) for e in value]
        else:
            new_kwargs[name] = value

    class_name = dic["class"]
    extractor_class = _get_class_from_string(class_name)

    assert extractor_class is not None and class_name is not None, "Could not load spikeinterface class"
    if not _check_same_version(class_name, dic["version"]):
        warnings.warn(
            f"Versions are not the same. This might lead compatibility errors. "
            f"Using {class_name.split('.')[0]}=={dic['version']} is recommended"
        )

    # Initialize the extractor
    extractor = extractor_class(**new_kwargs)

    extractor._annotations.update(dic["annotations"])
    for k, v in dic["properties"].items():
        extractor.set_property(k, v)

    return extractor


def _get_class_from_string(class_string):
    class_name = class_string.split(".")[-1]
    module = ".".join(class_string.split(".")[:-1])
    imported_module = importlib.import_module(module)

    try:
        imported_class = getattr(imported_module, class_name)
    except:
        imported_class = None

    return imported_class


def _check_same_version(class_string, version):
    module = class_string.split(".")[0]
    imported_module = importlib.import_module(module)

    current_version = parse(imported_module.__version__)
    saved_version = parse(version)

    try:
        return current_version.major == saved_version.major and current_version.minor == saved_version.minor
    except AttributeError:
        return "unknown"


def load_extractor(file_or_folder_or_dict, base_folder=None) -> BaseExtractor:
    """
    Instantiate extractor from:
      * a dict
      * a json file
      * a pickle file
      * folder (after save)
      * a zarr folder (after save)

    Parameters
    ----------
    file_or_folder_or_dict : dictionary or folder or file (json, pickle)
        The file path, folder path, or dictionary to load the extractor from
    base_folder : str | Path | bool (optional)
        The base folder to make relative paths absolute.
        If True and file_or_folder_or_dict is a file, the parent folder of the file is used.

    Returns
    -------
    extractor: Recording or Sorting
        The loaded extractor object
    """
    if isinstance(file_or_folder_or_dict, dict):
        assert not isinstance(base_folder, bool), "`base_folder` must be a string or Path when loading from dict"
        return BaseExtractor.from_dict(file_or_folder_or_dict, base_folder=base_folder)
    else:
        return BaseExtractor.load(file_or_folder_or_dict, base_folder=base_folder)


def load_extractor_from_dict(d, base_folder=None) -> BaseExtractor:
    warnings.warn("Use load_extractor(..) instead")
    return BaseExtractor.from_dict(d, base_folder=base_folder)


def load_extractor_from_json(json_file, base_folder=None) -> "BaseExtractor":
    warnings.warn("Use load_extractor(..) instead")
    return BaseExtractor.load(json_file, base_folder=base_folder)


def load_extractor_from_pickle(pkl_file, base_folder=None) -> "BaseExtractor":
    warnings.warn("Use load_extractor(..) instead")
    return BaseExtractor.load(pkl_file, base_folder=base_folder)


class BaseSegment:
    def __init__(self):
        self._parent_extractor = None

    @property
    def parent_extractor(self) -> Union[BaseExtractor, None]:
        return self._parent_extractor()

    def set_parent_extractor(self, parent_extractor: BaseExtractor) -> None:
        self._parent_extractor = weakref.ref(parent_extractor)<|MERGE_RESOLUTION|>--- conflicted
+++ resolved
@@ -570,24 +570,16 @@
         ----------
         file_path: str
             Path of the json file
-<<<<<<< HEAD
         relative_to: str, Path, or None
             If not None, file_paths are serialized relative to this path
         folder_metadata: str, Path, or None
             Folder with files containing additional information (e.g. probe in BaseRecording) and properties.
         """
         assert self.check_if_json_serializable(), "The extractor is not json serializable"
-=======
-        relative_to: str, Path, True or None
-            If not None, files and folders are serialized relative to this path. If True, the relative folder is the parent folder.
-            This means that file and folder paths in extractor objects kwargs are changed to be relative rather than absolute.
-        """
-        assert self.check_if_dumpable()
 
         if relative_to is True:
             relative_to = Path(file_path).parent
 
->>>>>>> 3344a69d
         dump_dict = self.to_dict(
             include_annotations=True,
             include_properties=False,
@@ -618,23 +610,10 @@
             Path of the json file
         include_properties: bool
             If True, all properties are dumped
-<<<<<<< HEAD
-        relative_to: str, Path, or None
-            If not None, file_paths are serialized relative to this path
         folder_metadata: str, Path, or None
             Folder with files containing additional information (e.g. probe in BaseRecording) and properties.
-=======
-        relative_to: str, Path, True or None
-            If not None, files and folders is serialized relative to this path. If True, the relative folder is the parent folder.
-            This means that file and folder paths in extractor objects kwargs are changed to be relative rather than absolute.
-        recursive: bool
-            If True, all dicitionaries in the kwargs are expanded with `to_dict` as well, by default False.
->>>>>>> 3344a69d
-        """
-        assert self.check_if_dumpable()
-
-        if relative_to is True:
-            relative_to = Path(file_path).parent
+        """
+        assert self.check_if_dumpable(), "The extractor is not dumpable"
 
         dump_dict = self.to_dict(
             include_annotations=True,
@@ -997,16 +976,24 @@
 
     # Create new kwargs to avoid modifying the original dict["kwargs"]
     new_kwargs = dict()
-    transform_dict_to_extractor = lambda x: _load_extractor_from_dict(x) if is_dict_extractor(x) else x
+    transform_dict_to_extractor = (
+        lambda x: _load_extractor_from_dict(x, preloaded_extractor_dict) if is_dict_extractor(x) else x
+    )
     for name, value in dic["kwargs"].items():
         if is_dict_extractor(value):
-            new_kwargs[name] = _load_extractor_from_dict(value)
+            hash_value = hash(value)
+            if hash_value in preloaded_extractor_dict:
+                new_kwargs[name] = preloaded_extractor_dict[hash_value]
+            else:
+                new_kwargs[name] = _load_extractor_from_dict(value)
         elif isinstance(value, dict):
             new_kwargs[name] = {k: transform_dict_to_extractor(v) for k, v in value.items()}
         elif isinstance(value, list):
             new_kwargs[name] = [transform_dict_to_extractor(e) for e in value]
         else:
             new_kwargs[name] = value
+            hash_value = hash(value)
+            preloaded_extractor_dict[hash_value] = value
 
     class_name = dic["class"]
     extractor_class = _get_class_from_string(class_name)
