--- conflicted
+++ resolved
@@ -99,13 +99,11 @@
         if isinstance(obj, BaseExtractor):
             return obj.to_dict()
 
-<<<<<<< HEAD
         if isinstance(obj, Path):
             return str(obj)
-=======
+          
         if isinstance(obj, Motion):
             return obj.to_dict()
->>>>>>> 4539550f
 
         # The base-class handles the assertion
         return super().default(obj)
