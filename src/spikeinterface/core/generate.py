import math
import warnings
import numpy as np
from typing import Union, Optional, List, Literal
import warnings


from .numpyextractors import NumpyRecording, NumpySorting, NumpySortingSegment
from .basesorting import minimum_spike_dtype

from probeinterface import Probe, generate_linear_probe, generate_multi_columns_probe

from spikeinterface.core import BaseRecording, BaseRecordingSegment, BaseSorting
from .snippets_tools import snippets_from_sorting
from .core_tools import define_function_from_class


def _ensure_seed(seed):
    # when seed is None:
    # we want to set one to push it in the Recordind._kwargs to reconstruct the same signal
    # this is a better approach than having seed=42 or seed=my_dog_birthday because we ensure to have
    # a new signal for all call with seed=None but the dump/load will still work
    if seed is None:
        seed = np.random.default_rng(seed=None).integers(0, 2**63)
    return seed


def generate_recording(
    num_channels: Optional[int] = 2,
    sampling_frequency: Optional[float] = 30000.0,
    durations: Optional[List[float]] = [5.0, 2.5],
    set_probe: Optional[bool] = True,
    ndim: Optional[int] = 2,
    seed: Optional[int] = None,
) -> BaseRecording:
    """
    Generate a lazy recording object.
    Useful for testing API and algos.

    Parameters
    ----------
    num_channels : int, default: 2
        The number of channels in the recording.
    sampling_frequency : float, default: 30000. (in Hz)
        The sampling frequency of the recording, default: 30000.
    durations: List[float], default: [5.0, 2.5]
        The duration in seconds of each segment in the recording, default: [5.0, 2.5].
        Note that the number of segments is determined by the length of this list.
    set_probe: bool, default: True
    ndim : int, default: 2
        The number of dimensions of the probe, default: 2. Set to 3 to make 3 dimensional probe.
    seed : Optional[int]
        A seed for the np.ramdom.default_rng function

    Returns
    -------
    NumpyRecording
        Returns a NumpyRecording object with the specified parameters.
    """
    seed = _ensure_seed(seed)

    recording = NoiseGeneratorRecording(
        num_channels=num_channels,
        sampling_frequency=sampling_frequency,
        durations=durations,
        dtype="float32",
        seed=seed,
        strategy="tile_pregenerated",
        # block size is fixed to one second
        noise_block_size=int(sampling_frequency),
    )

    recording.annotate(is_filtered=True)

    if set_probe:
        probe = generate_linear_probe(num_elec=num_channels)
        if ndim == 3:
            probe = probe.to_3d()
        probe.set_device_channel_indices(np.arange(num_channels))
        recording.set_probe(probe, in_place=True)

    return recording


def generate_sorting(
    num_units=5,
    sampling_frequency=30000.0,  # in Hz
    durations=[10.325, 3.5],  # in s for 2 segments
    firing_rates=3.0,
    empty_units=None,
    refractory_period_ms=4.0,  # in ms
    add_spikes_on_borders=False,
    num_spikes_per_border=3,
    border_size_samples=20,
    seed=None,
):
    """
    Generates sorting object with random firings.

    Parameters
    ----------
    num_units : int, default: 5
        Number of units
    sampling_frequency : float, default: 30000.0
        The sampling frequency
    durations : list, default: [10.325, 3.5]
        Duration of each segment in s
    firing_rates : float, default: 3.0
        The firing rate of each unit (in Hz).
    empty_units : list, default: None
        List of units that will have no spikes. (used for testing mainly).
    refractory_period_ms : float, default: 4.0
        The refractory period in ms
    add_spikes_on_borders : bool, default: False
        If True, spikes will be added close to the borders of the segments.
        This is for testing some post-processing functions when they have
        to deal with border spikes.
    num_spikes_per_border : int, default: 3
        The number of spikes to add close to the borders of the segments.
    border_size_samples : int, default: 20
        The size of the border in samples to add border spikes.
    seed : int, default: None
        The random seed

    Returns
    -------
    sorting : NumpySorting
        The sorting object
    """
    seed = _ensure_seed(seed)
    rng = np.random.default_rng(seed)
    num_segments = len(durations)
    unit_ids = np.arange(num_units)

    spikes = []
    for segment_index in range(num_segments):
        num_samples = int(sampling_frequency * durations[segment_index])
        times, labels = synthesize_random_firings(
            num_units=num_units,
            sampling_frequency=sampling_frequency,
            duration=durations[segment_index],
            refractory_period_ms=refractory_period_ms,
            firing_rates=firing_rates,
            seed=seed + segment_index,
        )

        if empty_units is not None:
            keep = ~np.isin(labels, empty_units)
            times = times[keep]
            labels = labels[keep]

        spikes_in_seg = np.zeros(times.size, dtype=minimum_spike_dtype)
        spikes_in_seg["sample_index"] = times
        spikes_in_seg["unit_index"] = labels
        spikes_in_seg["segment_index"] = segment_index
        spikes.append(spikes_in_seg)

        if add_spikes_on_borders:
            spikes_on_borders = np.zeros(2 * num_spikes_per_border, dtype=minimum_spike_dtype)
            spikes_on_borders["segment_index"] = segment_index
            spikes_on_borders["unit_index"] = rng.choice(num_units, size=2 * num_spikes_per_border, replace=True)
            # at start
            spikes_on_borders["sample_index"][:num_spikes_per_border] = rng.integers(
                0, border_size_samples, num_spikes_per_border
            )
            # at end
            spikes_on_borders["sample_index"][num_spikes_per_border:] = rng.integers(
                num_samples - border_size_samples, num_samples, num_spikes_per_border
            )
            spikes.append(spikes_on_borders)

    spikes = np.concatenate(spikes)
    spikes = spikes[np.lexsort((spikes["sample_index"], spikes["segment_index"]))]

    sorting = NumpySorting(spikes, sampling_frequency, unit_ids)

    return sorting


def add_synchrony_to_sorting(sorting, sync_event_ratio=0.3, seed=None):
    """
    Generates sorting object with added synchronous events from an existing sorting objects.

    Parameters
    ----------
    sorting : BaseSorting
        The sorting object
    sync_event_ratio : float
        The ratio of added synchronous spikes with respect to the total number of spikes.
        E.g., 0.5 means that the final sorting will have 1.5 times number of spikes, and all the extra
        spikes are synchronous (same sample_index), but on different units (not duplicates).
    seed : int, default: None
        The random seed


    Returns
    -------
    sorting : NumpySorting
        The sorting object

    """
    rng = np.random.default_rng(seed)
    spikes = sorting.to_spike_vector()
    unit_ids = sorting.unit_ids

    # add syncrhonous events
    num_sync = int(len(spikes) * sync_event_ratio)
    spikes_duplicated = rng.choice(spikes, size=num_sync, replace=True)
    # change unit_index
    new_unit_indices = np.zeros(len(spikes_duplicated))
    # make sure labels are all unique, keep unit_indices used for each spike
    units_used_for_spike = {}
    for i, spike in enumerate(spikes_duplicated):
        sample_index = spike["sample_index"]
        if sample_index not in units_used_for_spike:
            units_used_for_spike[sample_index] = np.array([spike["unit_index"]])
        units_not_used = unit_ids[~np.isin(unit_ids, units_used_for_spike[sample_index])]

        if len(units_not_used) == 0:
            continue
        new_unit_indices[i] = rng.choice(units_not_used)
        units_used_for_spike[sample_index] = np.append(units_used_for_spike[sample_index], new_unit_indices[i])
    spikes_duplicated["unit_index"] = new_unit_indices
    spikes_all = np.concatenate((spikes, spikes_duplicated))
    sort_idxs = np.lexsort([spikes_all["sample_index"], spikes_all["segment_index"]])
    spikes_all = spikes_all[sort_idxs]

    sorting = NumpySorting(spikes=spikes_all, sampling_frequency=sorting.sampling_frequency, unit_ids=unit_ids)

    return sorting


def generate_injected_sorting(
    sorting: BaseSorting,
    num_samples: List[int],
    max_injected_per_unit: int = 1000,
    injected_rate: float = 0.05,
    refractory_period_ms: float = 1.5,
) -> NumpySorting:
    injected_spike_trains = [{} for seg_index in range(sorting.get_num_segments())]
    t_r = int(round(refractory_period_ms * sorting.get_sampling_frequency() * 1e-3))

    for segment_index in range(sorting.get_num_segments()):
        for unit_id in sorting.unit_ids:
            spike_train = sorting.get_unit_spike_train(unit_id, segment_index=segment_index)
            n_injection = min(max_injected_per_unit, int(round(injected_rate * len(spike_train))))
            # Inject more, then take out all that violate the refractory period.
            n = int(n_injection + 10 * np.sqrt(n_injection))
            injected_spike_train = np.sort(
                np.random.uniform(low=0, high=num_samples[segment_index], size=n).astype(np.int64)
            )

            # Remove spikes that are in the refractory period.
            violations = np.where(np.diff(injected_spike_train) < t_r)[0]
            injected_spike_train = np.delete(injected_spike_train, violations)

            # Remove spikes that violate the refractory period of the real spikes.
            # TODO: Need a better & faster way than this.
            min_diff = np.min(np.abs(injected_spike_train[:, None] - spike_train[None, :]), axis=1)
            violations = min_diff < t_r
            injected_spike_train = injected_spike_train[~violations]

            if len(injected_spike_train) > n_injection:
                injected_spike_train = np.sort(np.random.choice(injected_spike_train, n_injection, replace=False))

            injected_spike_trains[segment_index][unit_id] = injected_spike_train

    return NumpySorting.from_unit_dict(injected_spike_trains, sorting.get_sampling_frequency())


class TransformSorting(BaseSorting):
    """
    Generates sorting object with added spike from an external spike_vector.

    Parameters
    ----------
    sorting : BaseSorting
        The sorting object
    added_spikes_existing_units : np.array (spike_vector)
        The spikes that should be added to the sorting object, for existing units
    added_spikes_new_units: np.array (spike_vector)
        The spikes that should be added to the sorting object, for new units
    new_units_ids: list
        The unit_ids that should be added if spikes for new units are added
    refractory_period_ms : float, default 5
        The refractory period violation to prevent duplicates and/or unphysiological addition
        of spikes. Any spike times in added_spikes violating the refractory period will be
        discarded

    """

    def __init__(self, sorting, added_spikes_existing_units=None, added_spikes_new_units=None, new_unit_ids=None):
        sampling_frequency = sorting.get_sampling_frequency()
        unit_ids = list(sorting.get_unit_ids())

        if new_unit_ids is not None:
            assert type(unit_ids[0]) == type(new_unit_ids[0]), "unit_ids should have the same type"
            unit_ids += list(new_unit_ids)

        BaseSorting.__init__(self, sampling_frequency, unit_ids)

        self._cached_spike_vector = sorting.to_spike_vector().copy()
        self.added_spikes = np.zeros(len(self._cached_spike_vector), dtype=bool)
        self.added_units = np.zeros(len(self._cached_spike_vector), dtype=bool)

        if added_spikes_existing_units is not None:
            assert (
                added_spikes_existing_units.dtype == minimum_spike_dtype
            ), "added_spikes_existing_units should be a spike vector"
            self._cached_spike_vector = np.concatenate((self._cached_spike_vector, added_spikes_existing_units))
            self.added_spikes = np.concatenate((self.added_spikes, np.ones(len(added_spikes_existing_units))))
            self.added_units = np.concatenate((self.added_spikes, np.zeros(len(added_spikes_existing_units))))

        if added_spikes_new_units is not None:
            assert (
                added_spikes_new_units.dtype == minimum_spike_dtype
            ), "added_spikes_new_units should be a spike vector"
            self._cached_spike_vector = np.concatenate((self._cached_spike_vector, added_spikes_new_units))
            self.added_spikes = np.concatenate((self.added_spikes, np.ones(len(added_spikes_new_units))))
            self.added_units = np.concatenate((self.added_spikes, np.ones(len(added_spikes_new_units))))

        sort_idxs = np.lexsort([self._cached_spike_vector["sample_index"], self._cached_spike_vector["segment_index"]])
        self._cached_spike_vector = self._cached_spike_vector[sort_idxs]
        self.added_spikes = self.added_spikes[sort_idxs]
        self.added_units = self.added_units[sort_idxs]

        # We need to add the sorting segments
        for segment_index in range(sorting.get_num_segments()):
            segment = NumpySortingSegment(self._cached_spike_vector, segment_index, unit_ids=self.unit_ids)
            self.add_sorting_segment(segment)

        self._kwargs = dict(
            sorting=sorting,
            added_spikes_existing_units=added_spikes_existing_units,
            added_spikes_new_units=added_spikes_new_units,
            new_unit_ids=new_unit_ids,
        )

    @classmethod
    def add_from_sorting(cls, sorting_1, sorting_2) -> "TransformSorting":
        """
        Construct TransformSorting by adding one sorting to one other.

        Parameters
        ----------
        sorting_1: the first sorting
        sorting_2: the second sorting
        """
        assert type(sorting_1.unit_ids[0]) == type(sorting_2.unit_ids[0]), "unit_ids should have the same type"
        # We detect the indices that are shared by the two sortings
        mask_1 = np.isin(sorting_2.unit_ids, sorting_1.unit_ids)
        common_ids = sorting_2.unit_ids[mask_1]
        exclusive_ids = sorting_2.unit_ids[~mask_1]

        # We detect the indicies in the spike_vectors
        idx_1 = sorting_1.ids_to_indices(common_ids)
        idx_2 = sorting_2.ids_to_indices(common_ids)

        spike_vector_2 = sorting_2.to_spike_vector()
        from_existing_units = np.isin(spike_vector_2["unit_index"], idx_2)
        common = spike_vector_2[from_existing_units].copy()

        # If indices are not the same, we need to remap
        if not np.all(idx_1 == idx_2):
            for i, j in zip(idx_1, idx_2):
                mask = common["unit_index"] == j
                common[mask]["unit_index"] = i

<<<<<<< HEAD
        
        idx_1 = len(sorting_1.unit_ids) + np.arange(len(exclusive_ids))
        idx_2 = sorting_2.ids_to_indices(exclusive_ids)
=======
        idx_1 = len(s1.unit_ids) + np.arange(len(exclusive_ids))
        idx_2 = s2.ids_to_indices(exclusive_ids)
>>>>>>> 01df64c3
        not_common = spike_vector_2[~from_existing_units].copy()

        # If indices are not the same, we need to remap
        if not np.all(idx_1 == idx_2):
            for i, j in zip(idx_1, idx_2):
                mask = not_common["unit_index"] == j
                not_common[mask]["unit_index"] = i

        sorting = TransformSorting(
            sorting_1, added_spikes_existing_units=common, added_spikes_new_units=not_common, new_unit_ids=exclusive_ids
        )
        return sorting

    @classmethod
    def add_from_unit_dict(cls, sorting_1, units_dict_list) -> "TransformSorting":
        """
        Construct TransformSorting by adding one sorting with a
        list of dict. The list length is the segment count.
        Each dict have unit_ids as keys and spike times as values.

        Parameters
        ----------
        
        sorting_1: the first sorting
        dict_list: list of dict
        """
        sorting_2 = NumpySorting.from_unit_dict(units_dict_list, sorting_1.get_sampling_frequency())
        sorting = TransformSorting.add_from_sorting(sorting_1, sorting_2)
        return sorting

    def _check_rpv(self, refractory_period_ms):
        unit_indices = np.unique(self._cached_spike_vector["unit_index"])
        segment_indices = np.unique(self._cached_spike_vector["segment_index"])
        if refractory_period_ms is not None:
            rpv = int(fs * refractory_period_ms / 1000)
            to_keep = np.ones(len(self._cached_spike_vector), dtype=bool)
            for segment_index in segment_indices:
                for unit_ind in unit_indices:
                    (indices,) = np.nonzero(
                        (self._cached_spike_vector["unit_index"] == unit_ind)
                        * (self._cached_spike_vector["segment_index"] == segment_index)
                    )
                    to_keep[indices[1:]] = np.diff(self._cached_spike_vector[indices]["sample_index"]) > rpv

            self._cached_spike_vector = self._cached_spike_vector[to_keep]
            self.added_spikes = self.added_spikes[to_keep]
            self.added_units = self.added_units[sort_idxs]


def create_sorting_npz(num_seg, file_path):
    # create a NPZ sorting file
    d = {}
    d["unit_ids"] = np.array([0, 1, 2], dtype="int64")
    d["num_segment"] = np.array([2], dtype="int64")
    d["sampling_frequency"] = np.array([30000.0], dtype="float64")
    for seg_index in range(num_seg):
        spike_indexes = np.arange(0, 1000, 10)
        spike_labels = np.zeros(spike_indexes.size, dtype="int64")
        spike_labels[0::3] = 0
        spike_labels[1::3] = 1
        spike_labels[2::3] = 2
        d[f"spike_indexes_seg{seg_index}"] = spike_indexes
        d[f"spike_labels_seg{seg_index}"] = spike_labels
    np.savez(file_path, **d)


def generate_snippets(
    nbefore=20,
    nafter=44,
    num_channels=2,
    wf_folder=None,
    sampling_frequency=30000.0,  # in Hz
    durations=[10.325, 3.5],  #  in s for 2 segments
    set_probe=True,
    ndim=2,
    num_units=5,
    empty_units=None,
    **job_kwargs,
):
    recording = generate_recording(
        durations=durations,
        num_channels=num_channels,
        sampling_frequency=sampling_frequency,
        ndim=ndim,
        set_probe=set_probe,
    )

    sorting = generate_sorting(
        num_units=num_units, sampling_frequency=sampling_frequency, durations=durations, empty_units=empty_units
    )

    snippets = snippets_from_sorting(
        recording=recording, sorting=sorting, nbefore=nbefore, nafter=nafter, wf_folder=wf_folder, **job_kwargs
    )

    if set_probe:
        probe = recording.get_probe()
        snippets = snippets.set_probe(probe)

    return snippets, sorting


## spiketrain zone ##


def synthesize_random_firings(
    num_units=20,
    sampling_frequency=30000.0,
    duration=60,
    refractory_period_ms=4.0,
    firing_rates=3.0,
    add_shift_shuffle=False,
    seed=None,
):
    """ "
    Generate some spiketrain with random firing for one segment.

    Parameters
    ----------
    num_units : int
        number of units
    sampling_frequency : float
        sampling rate
    duration : float
        duration of the segment in seconds
    refractory_period_ms: float
        refractory_period in ms
    firing_rates: float or list[float]
        The firing rate of each unit (in Hz).
        If float, all units will have the same firing rate.
    add_shift_shuffle: bool, default: False
        Optionally add a small shuffle on half of the spikes to make the autocorrelogram less flat.
    seed: int, default: None
        seed for the generator

    Returns
    -------
    times:
        Concatenated and sorted times vector
    labels:
        Concatenated and sorted label vector

    """

    rng = np.random.default_rng(seed=seed)

    # unit_seeds = [rng.integers(0, 2 ** 63) for i in range(num_units)]

    # if seed is not None:
    #     np.random.seed(seed)
    #     seeds = np.random.RandomState(seed=seed).randint(0, 2147483647, num_units)
    # else:
    #     seeds = np.random.randint(0, 2147483647, num_units)

    if np.isscalar(firing_rates):
        firing_rates = np.full(num_units, firing_rates, dtype="float64")

    refractory_sample = int(refractory_period_ms / 1000.0 * sampling_frequency)

    segment_size = int(sampling_frequency * duration)

    times = []
    labels = []
    for unit_ind in range(num_units):
        n_spikes = int(firing_rates[unit_ind] * duration)
        # we take a bit more spikes and then remove if too much of then
        n = int(n_spikes + 10 * np.sqrt(n_spikes))
        spike_times = rng.integers(0, segment_size, n)
        spike_times = np.sort(spike_times)

        # make less flat autocorrelogram shape by jittering half of the spikes
        if add_shift_shuffle:
            # this replace the previous rand_distr2()
            some = rng.choice(spike_times.size, spike_times.size // 2, replace=False)
            x = rng.random(some.size)
            a = refractory_sample
            b = refractory_sample * 20
            shift = a + (b - a) * x**2
            spike_times[some] += shift
            times0 = times0[(0 <= times0) & (times0 < segment_size)]

        (violations,) = np.nonzero(np.diff(spike_times) < refractory_sample)
        spike_times = np.delete(spike_times, violations)
        if len(spike_times) > n_spikes:
            spike_times = rng.choice(spike_times, n_spikes, replace=False)

        spike_labels = np.ones(spike_times.size, dtype="int64") * unit_ind

        times.append(spike_times.astype("int64"))
        labels.append(spike_labels)

    times = np.concatenate(times)
    labels = np.concatenate(labels)

    sort_inds = np.argsort(times)
    times = times[sort_inds]
    labels = labels[sort_inds]

    return (times, labels)


def clean_refractory_period(times, refractory_period):
    """
    Remove spike that violate the refractory period in a given spike train.

    times and refractory_period must have the same units : samples or second or ms
    """

    if times.size == 0:
        return times

    times = np.sort(times)
    while True:
        diffs = np.diff(times)
        (inds,) = np.nonzero(diffs <= refractory_period)
        if inds.size == 0:
            break
        keep = np.ones(times.size, dtype="bool")
        keep[inds + 1] = False
        times = times[keep]

    return times


def inject_some_duplicate_units(sorting, num=4, max_shift=5, ratio=None, seed=None):
    """
    Inject some duplicate units in a sorting.
    The peak shift can be control in a range.

    Parameters
    ----------
    soring :
        Original sorting
    num : int
        Number of injected units
    max_shift : int
        range of the shift in sample
    ratio: float
        Proportion of original spike in the injected units.

    Returns
    -------
    sorting_with_dup: Sorting
        A sorting with more units.


    """
    rng = np.random.default_rng(seed)

    other_ids = np.arange(np.max(sorting.unit_ids) + 1, np.max(sorting.unit_ids) + num + 1)
    shifts = rng.integers(low=-max_shift, high=max_shift, size=num)

    shifts[shifts == 0] += max_shift
    unit_peak_shifts = dict(zip(other_ids, shifts))

    spiketrains = []
    for segment_index in range(sorting.get_num_segments()):
        # sorting to dict
        d = {
            unit_id: sorting.get_unit_spike_train(unit_id, segment_index=segment_index) for unit_id in sorting.unit_ids
        }

        # inject some duplicate
        for i, unit_id in enumerate(other_ids):
            original_times = d[sorting.unit_ids[i]]
            times = original_times + unit_peak_shifts[unit_id]
            if ratio is not None:
                # select a portion of then
                assert 0.0 < ratio <= 1.0
                n = original_times.size
                sel = rng.choice(n, int(n * ratio), replace=False)
                times = times[sel]
            # clip inside 0 and last spike
            times = np.clip(times, 0, original_times[-1])
            times = np.sort(times)
            d[unit_id] = times
        spiketrains.append(d)

    sorting_with_dup = NumpySorting.from_unit_dict(spiketrains, sampling_frequency=sorting.get_sampling_frequency())

    return sorting_with_dup


def inject_some_split_units(sorting, split_ids=[], num_split=2, output_ids=False, seed=None):
    """ """
    assert len(split_ids) > 0, "you need to provide some ids to split"
    unit_ids = sorting.unit_ids
    assert unit_ids.dtype.kind == "i"

    m = np.max(unit_ids) + 1
    other_ids = {}
    for unit_id in split_ids:
        other_ids[unit_id] = np.arange(m, m + num_split, dtype=unit_ids.dtype)
        m += num_split

    rng = np.random.default_rng(seed)
    spiketrains = []
    for segment_index in range(sorting.get_num_segments()):
        # sorting to dict
        d = {
            unit_id: sorting.get_unit_spike_train(unit_id, segment_index=segment_index) for unit_id in sorting.unit_ids
        }

        new_units = {}
        for unit_id in sorting.unit_ids:
            original_times = d[unit_id]
            if unit_id in split_ids:
                split_inds = rng.integers(0, num_split, original_times.size)
                for split in range(num_split):
                    mask = split_inds == split
                    other_id = other_ids[unit_id][split]
                    new_units[other_id] = original_times[mask]
            else:
                new_units[unit_id] = original_times
        spiketrains.append(new_units)

    sorting_with_split = NumpySorting.from_unit_dict(spiketrains, sampling_frequency=sorting.get_sampling_frequency())
    if output_ids:
        return sorting_with_split, other_ids
    else:
        return sorting_with_split


def synthetize_spike_train_bad_isi(duration, baseline_rate, num_violations, violation_delta=1e-5):
    """Create a spike train. Has uniform inter-spike intervals, except where isis violations occur.

    Parameters
    ----------
    duration : float
        Length of simulated recording (in seconds).
    baseline_rate : float
        Firing rate for "true" spikes.
    num_violations : int
        Number of contaminating spikes.
    violation_delta : float, default: 1e-5
        Temporal offset of contaminating spikes (in seconds)

    Returns
    -------
    spike_train : np.array
        Array of monotonically increasing spike times.
    """

    isis = np.ones((int(duration * baseline_rate),)) / baseline_rate
    spike_train = np.cumsum(isis)
    viol_times = spike_train[: int(num_violations)] + violation_delta
    viol_times = viol_times[viol_times < duration]
    spike_train = np.sort(np.concatenate((spike_train, viol_times)))

    return spike_train


## Noise generator zone ##


class NoiseGeneratorRecording(BaseRecording):
    """
    A lazy recording that generates white noise samples if and only if `get_traces` is called.

    This done by tiling small noise chunk.

    2 strategies to be reproducible across different start/end frame calls:
      * "tile_pregenerated": pregenerate a small noise block and tile it depending the start_frame/end_frame
      * "on_the_fly": generate on the fly small noise chunk and tile then. seed depend also on the noise block.


    Parameters
    ----------
    num_channels : int
        The number of channels.
    sampling_frequency : float
        The sampling frequency of the recorder.
    durations : List[float]
        The durations of each segment in seconds. Note that the length of this list is the number of segments.
    noise_level: float, default: 1
        Std of the white noise
    dtype : Optional[Union[np.dtype, str]], default: "float32"
        The dtype of the recording. Note that only np.float32 and np.float64 are supported.
    seed : Optional[int], default: None
        The seed for np.random.default_rng.
    strategy : "tile_pregenerated" or "on_the_fly"
        The strategy of generating noise chunk:
          * "tile_pregenerated": pregenerate a noise chunk of noise_block_size sample and repeat it
                                 very fast and cusume only one noise block.
          * "on_the_fly": generate on the fly a new noise block by combining seed + noise block index
                          no memory preallocation but a bit more computaion (random)
    noise_block_size: int
        Size in sample of noise block.

    Note
    ----
    If modifying this function, ensure that only one call to malloc is made per call get_traces to
    maintain the optimized memory profile.
    """

    def __init__(
        self,
        num_channels: int,
        sampling_frequency: float,
        durations: List[float],
        noise_level: float = 1.0,
        dtype: Optional[Union[np.dtype, str]] = "float32",
        seed: Optional[int] = None,
        strategy: Literal["tile_pregenerated", "on_the_fly"] = "tile_pregenerated",
        noise_block_size: int = 30000,
    ):
        channel_ids = np.arange(num_channels)
        dtype = np.dtype(dtype).name  # Cast to string for serialization
        if dtype not in ("float32", "float64"):
            raise ValueError(f"'dtype' must be 'float32' or 'float64' but is {dtype}")
        assert strategy in ("tile_pregenerated", "on_the_fly"), "'strategy' must be 'tile_pregenerated' or 'on_the_fly'"

        BaseRecording.__init__(self, sampling_frequency=sampling_frequency, channel_ids=channel_ids, dtype=dtype)

        num_segments = len(durations)

        # very important here when multiprocessing and dump/load
        seed = _ensure_seed(seed)

        # we need one seed per segment
        rng = np.random.default_rng(seed)
        segments_seeds = [rng.integers(0, 2**63) for i in range(num_segments)]

        for i in range(num_segments):
            num_samples = int(durations[i] * sampling_frequency)
            rec_segment = NoiseGeneratorRecordingSegment(
                num_samples,
                num_channels,
                sampling_frequency,
                noise_block_size,
                noise_level,
                dtype,
                segments_seeds[i],
                strategy,
            )
            self.add_recording_segment(rec_segment)

        self._kwargs = {
            "num_channels": num_channels,
            "durations": durations,
            "sampling_frequency": sampling_frequency,
            "noise_level": noise_level,
            "dtype": dtype,
            "seed": seed,
            "strategy": strategy,
            "noise_block_size": noise_block_size,
        }


class NoiseGeneratorRecordingSegment(BaseRecordingSegment):
    def __init__(
        self, num_samples, num_channels, sampling_frequency, noise_block_size, noise_level, dtype, seed, strategy
    ):
        assert seed is not None

        BaseRecordingSegment.__init__(self, sampling_frequency=sampling_frequency)

        self.num_samples = num_samples
        self.num_channels = num_channels
        self.noise_block_size = noise_block_size
        self.noise_level = noise_level
        self.dtype = dtype
        self.seed = seed
        self.strategy = strategy

        if self.strategy == "tile_pregenerated":
            rng = np.random.default_rng(seed=self.seed)
            self.noise_block = (
                rng.standard_normal(size=(self.noise_block_size, self.num_channels), dtype=self.dtype) * noise_level
            )
        elif self.strategy == "on_the_fly":
            pass

    def get_num_samples(self):
        return self.num_samples

    def get_traces(
        self,
        start_frame: Union[int, None] = None,
        end_frame: Union[int, None] = None,
        channel_indices: Union[List, None] = None,
    ) -> np.ndarray:
        start_frame = 0 if start_frame is None else max(start_frame, 0)
        end_frame = self.num_samples if end_frame is None else min(end_frame, self.num_samples)

        start_frame_within_block = start_frame % self.noise_block_size
        end_frame_within_block = end_frame % self.noise_block_size
        num_samples = end_frame - start_frame

        traces = np.empty(shape=(num_samples, self.num_channels), dtype=self.dtype)

        first_block_index = start_frame // self.noise_block_size
        last_block_index = end_frame // self.noise_block_size

        pos = 0
        for block_index in range(first_block_index, last_block_index + 1):
            if self.strategy == "tile_pregenerated":
                noise_block = self.noise_block
            elif self.strategy == "on_the_fly":
                rng = np.random.default_rng(seed=(self.seed, block_index))
                noise_block = rng.standard_normal(size=(self.noise_block_size, self.num_channels), dtype=self.dtype)
                noise_block *= self.noise_level

            if block_index == first_block_index:
                if first_block_index != last_block_index:
                    end_first_block = self.noise_block_size - start_frame_within_block
                    traces[:end_first_block] = noise_block[start_frame_within_block:]
                    pos += end_first_block
                else:
                    # special case when unique block
                    traces[:] = noise_block[start_frame_within_block : start_frame_within_block + num_samples]
            elif block_index == last_block_index:
                if end_frame_within_block > 0:
                    traces[pos:] = noise_block[:end_frame_within_block]
            else:
                traces[pos : pos + self.noise_block_size] = noise_block
                pos += self.noise_block_size

        # slice channels
        traces = traces if channel_indices is None else traces[:, channel_indices]

        return traces


noise_generator_recording = define_function_from_class(
    source_class=NoiseGeneratorRecording, name="noise_generator_recording"
)


def generate_recording_by_size(
    full_traces_size_GiB: float,
    num_channels: int = 384,
    seed: Optional[int] = None,
    strategy: Literal["tile_pregenerated", "on_the_fly"] = "tile_pregenerated",
) -> NoiseGeneratorRecording:
    """
    Generate a large lazy recording.
    This is a convenience wrapper around the NoiseGeneratorRecording class where only
    the size in GiB (NOT GB!) is specified.

    It is generated with 384 channels and a sampling frequency of 1 Hz. The duration is manipulted to
    produced the desired size.

    Seee GeneratorRecording for more details.

    Parameters
    ----------
    full_traces_size_GiB : float
        The size in gigabytes (GiB) of the recording.
    num_channels: int
        Number of channels.
    seed : int, default: None
        The seed for np.random.default_rng

    Returns
    -------
    GeneratorRecording
        A lazy random recording with the specified size.
    """

    dtype = np.dtype("float32")
    sampling_frequency = 30_000.0  # Hz
    num_channels = 384

    GiB_to_bytes = 1024**3
    full_traces_size_bytes = int(full_traces_size_GiB * GiB_to_bytes)
    num_samples = int(full_traces_size_bytes / (num_channels * dtype.itemsize))
    durations = [num_samples / sampling_frequency]

    recording = NoiseGeneratorRecording(
        durations=durations,
        sampling_frequency=sampling_frequency,
        num_channels=num_channels,
        dtype=dtype,
        seed=seed,
        strategy=strategy,
    )

    return recording


## Waveforms zone ##


def exp_growth(start_amp, end_amp, duration_ms, tau_ms, sampling_frequency, flip=False):
    if flip:
        start_amp, end_amp = end_amp, start_amp
    size = int(duration_ms * sampling_frequency / 1000.0)
    times_ms = np.arange(size + 1) / sampling_frequency * 1000.0
    y = np.exp(times_ms / tau_ms)
    y = y / (y[-1] - y[0]) * (end_amp - start_amp)
    y = y - y[0] + start_amp
    if flip:
        y = y[::-1]
    return y[:-1]


def generate_single_fake_waveform(
    sampling_frequency=None,
    ms_before=1.0,
    ms_after=3.0,
    negative_amplitude=-1,
    positive_amplitude=0.15,
    depolarization_ms=0.1,
    repolarization_ms=0.6,
    recovery_ms=1.1,
    smooth_ms=0.05,
    dtype="float32",
):
    """
    Very naive spike waveforms generator with 3 exponentials (depolarization, repolarization, recovery)
    """
    assert ms_after > depolarization_ms + repolarization_ms
    assert ms_before > depolarization_ms

    nbefore = int(sampling_frequency * ms_before / 1000.0)
    nafter = int(sampling_frequency * ms_after / 1000.0)
    width = nbefore + nafter
    wf = np.zeros(width, dtype=dtype)

    # depolarization
    ndepo = int(depolarization_ms * sampling_frequency / 1000.0)
    assert ndepo < nafter, "ms_before is too short"
    tau_ms = depolarization_ms * 0.2
    wf[nbefore - ndepo : nbefore] = exp_growth(
        0, negative_amplitude, depolarization_ms, tau_ms, sampling_frequency, flip=False
    )

    # repolarization
    nrepol = int(repolarization_ms * sampling_frequency / 1000.0)
    tau_ms = repolarization_ms * 0.5
    wf[nbefore : nbefore + nrepol] = exp_growth(
        negative_amplitude, positive_amplitude, repolarization_ms, tau_ms, sampling_frequency, flip=True
    )

    # recovery
    nrefac = int(recovery_ms * sampling_frequency / 1000.0)
    assert nrefac + nrepol < nafter, "ms_after is too short"
    tau_ms = recovery_ms * 0.5
    wf[nbefore + nrepol : nbefore + nrepol + nrefac] = exp_growth(
        positive_amplitude, 0.0, recovery_ms, tau_ms, sampling_frequency, flip=True
    )

    # gaussian smooth
    smooth_size = smooth_ms / (1 / sampling_frequency * 1000.0)
    n = int(smooth_size * 4)
    bins = np.arange(-n, n + 1)
    smooth_kernel = np.exp(-(bins**2) / (2 * smooth_size**2))
    smooth_kernel /= np.sum(smooth_kernel)
    smooth_kernel = smooth_kernel[4:]
    wf = np.convolve(wf, smooth_kernel, mode="same")

    # ensure the the peak to be extatly at nbefore (smooth can modify this)
    ind = np.argmin(wf)
    if ind > nbefore:
        shift = ind - nbefore
        wf[:-shift] = wf[shift:]
    elif ind < nbefore:
        shift = nbefore - ind
        wf[shift:] = wf[:-shift]

    return wf


default_unit_params_range = dict(
    alpha=(6_000.0, 9_000.0),
    depolarization_ms=(0.09, 0.14),
    repolarization_ms=(0.5, 0.8),
    recovery_ms=(1.0, 1.5),
    positive_amplitude=(0.1, 0.25),
    smooth_ms=(0.03, 0.07),
    decay_power=(1.4, 1.8),
    propagation_speed=(250.0, 350.0),  # um  / ms
)


def generate_templates(
    channel_locations,
    units_locations,
    sampling_frequency,
    ms_before,
    ms_after,
    seed=None,
    dtype="float32",
    upsample_factor=None,
    unit_params=dict(),
    unit_params_range=dict(),
):
    """
    Generate some templates from the given channel positions and neuron position.s

    The implementation is very naive : it generates a mono channel waveform using generate_single_fake_waveform()
    and duplicates this same waveform on all channel given a simple decay law per unit.


    Parameters
    ----------

    channel_locations: np.ndarray
        Channel locations.
    units_locations: np.ndarray
        Must be 3D.
    sampling_frequency: float
        Sampling frequency.
    ms_before: float
        Cut out in ms before spike peak.
    ms_after: float
        Cut out in ms after spike peak.
    seed: int or None
        A seed for random.
    dtype: numpy.dtype, default: "float32"
        Templates dtype
    upsample_factor: None or int
        If not None then template are generated upsampled by this factor.
        Then a new dimention (axis=3) is added to the template with intermediate inter sample representation.
        This allow easy random jitter by choising a template this new dim
    unit_params: dict of arrays
        An optional dict containing parameters per units.
        Keys are parameter names:

            * "alpha": amplitude of the action potential in a.u. (default range: (6'000-9'000))
            * "depolarization_ms": the depolarization interval in ms (default range: (0.09-0.14))
            * "repolarization_ms": the repolarization interval in ms (default range: (0.5-0.8))
            * "recovery_ms": the recovery interval in ms (default range: (1.0-1.5))
            * "positive_amplitude": the positive amplitude in a.u. (default range: (0.05-0.15)) (negative is always -1)
            * "smooth_ms": the gaussian smooth in ms (default range: (0.03-0.07))
            * "decay_power": the decay power (default range: (1.2-1.8))
            * "propagation_speed": mimic a propagation delay with a kind of a "speed" (default range: (250., 350.)).
        Values contains vector with same size of num_units.
        If the key is not in dict then it is generated using unit_params_range
    unit_params_range: dict of tuple
        Used to generate parameters when unit_params are not given.
        In this case, a uniform ranfom value for each unit is generated within the provided range.

    Returns
    -------
    templates: np.array
        The template array with shape
            * (num_units, num_samples, num_channels): standard case
            * (num_units, num_samples, num_channels, upsample_factor) if upsample_factor is not None

    """
    rng = np.random.default_rng(seed=seed)

    # neuron location must be 3D
    assert units_locations.shape[1] == 3

    # channel_locations to 3D
    if channel_locations.shape[1] == 2:
        channel_locations = np.hstack([channel_locations, np.zeros((channel_locations.shape[0], 1))])

    distances = np.linalg.norm(units_locations[:, np.newaxis] - channel_locations[np.newaxis, :], axis=2)

    num_units = units_locations.shape[0]
    num_channels = channel_locations.shape[0]
    nbefore = int(sampling_frequency * ms_before / 1000.0)
    nafter = int(sampling_frequency * ms_after / 1000.0)
    width = nbefore + nafter

    if upsample_factor is not None:
        upsample_factor = int(upsample_factor)
        assert upsample_factor >= 1
        templates = np.zeros((num_units, width, num_channels, upsample_factor), dtype=dtype)
        fs = sampling_frequency * upsample_factor
    else:
        templates = np.zeros((num_units, width, num_channels), dtype=dtype)
        fs = sampling_frequency

    # check or generate params per units
    params = dict()
    for k in default_unit_params_range.keys():
        if k in unit_params:
            assert unit_params[k].size == num_units
            params[k] = unit_params[k]
        else:
            if k in unit_params_range:
                lims = unit_params_range[k]
            else:
                lims = default_unit_params_range[k]
            if lims is not None:
                lim0, lim1 = lims
                v = rng.random(num_units)
                params[k] = v * (lim1 - lim0) + lim0
            else:
                params[k] = [None] * num_units

    for u in range(num_units):
        wf = generate_single_fake_waveform(
            sampling_frequency=fs,
            ms_before=ms_before,
            ms_after=ms_after,
            negative_amplitude=-1,
            positive_amplitude=params["positive_amplitude"][u],
            depolarization_ms=params["depolarization_ms"][u],
            repolarization_ms=params["repolarization_ms"][u],
            recovery_ms=params["recovery_ms"][u],
            smooth_ms=params["smooth_ms"][u],
            dtype=dtype,
        )

        ## Add a spatial decay depend on distance from unit to each channel
        alpha = params["alpha"][u]
        # the espilon avoid enormous factors
        eps = 1.0
        # naive formula for spatial decay
        pow = params["decay_power"][u]
        channel_factors = alpha / (distances[u, :] + eps) ** pow
        wfs = wf[:, np.newaxis] * channel_factors[np.newaxis, :]

        # This mimic a propagation delay for distant channel
        propagation_speed = params["propagation_speed"][u]
        if propagation_speed is not None:
            # the speed is um/ms
            dist = distances[u, :].copy()
            dist -= np.min(dist)
            delay_s = dist / propagation_speed / 1000.0
            sample_shifts = delay_s * fs

            # apply the delay with fft transform to get sub sample shift
            n = wfs.shape[0]
            wfs_f = np.fft.rfft(wfs, axis=0)
            if n % 2 == 0:
                # n is even sig_f[-1] is nyquist and so pi
                omega = np.linspace(0, np.pi, wfs_f.shape[0])
            else:
                # n is odd sig_f[-1] is exactly nyquist!! we need (n-1) / n factor!!
                omega = np.linspace(0, np.pi * (n - 1) / n, wfs_f.shape[0])
            # broadcast omega and sample_shifts depend the axis
            shifts = omega[:, np.newaxis] * sample_shifts[np.newaxis, :]
            wfs = np.fft.irfft(wfs_f * np.exp(-1j * shifts), n=n, axis=0)

        if upsample_factor is not None:
            for f in range(upsample_factor):
                templates[u, :, :, f] = wfs[f::upsample_factor]
        else:
            templates[u, :, :] = wfs

    return templates


## template convolution zone ##


class InjectTemplatesRecording(BaseRecording):
    """
    Class for creating a recording based on spike timings and templates.
    Can be just the templates or can add to an already existing recording.

    Parameters
    ----------
    sorting: BaseSorting
        Sorting object containing all the units and their spike train.
    templates: np.ndarray[n_units, n_samples, n_channels] or np.ndarray[n_units, n_samples, n_oversampling]
        Array containing the templates to inject for all the units.
        Shape can be:
            * (num_units, num_samples, num_channels): standard case
            * (num_units, num_samples, num_channels, upsample_factor): case with oversample template to introduce sampling jitter.
    nbefore: list[int] | int | None, default: None
        Where is the center of the template for each unit?
        If None, will default to the highest peak.
    amplitude_factor: list[float] | float | None, default: None
        The amplitude of each spike for each unit.
        Can be None (no scaling).
        Can be scalar all spikes have the same factor (certainly useless).
        Can be a vector with same shape of spike_vector of the sorting.
    parent_recording: BaseRecording | None
        The recording over which to add the templates.
        If None, will default to traces containing all 0.
    num_samples: list[int] | int | None
        The number of samples in the recording per segment.
        You can use int for mono-segment objects.
    upsample_vector: np.array or None, default: None.
        When templates is 4d we can simulate a jitter.
        Optional the upsample_vector is the jitter index with a number per spike in range 0-templates.sahpe[3]

    Returns
    -------
    injected_recording: InjectTemplatesRecording
        The recording with the templates injected.
    """

    def __init__(
        self,
        sorting: BaseSorting,
        templates: np.ndarray,
        nbefore: Union[List[int], int, None] = None,
        amplitude_factor: Union[List[List[float]], List[float], float, None] = None,
        parent_recording: Union[BaseRecording, None] = None,
        num_samples: Optional[List[int]] = None,
        upsample_vector: Union[List[int], None] = None,
        check_borders: bool = False,
    ) -> None:
        templates = np.asarray(templates)
        # TODO: this should be external to this class. It is not the responsability of this class to check the templates
        if check_borders:
            self._check_templates(templates)
            # lets test this only once so force check_borders=False for kwargs
            check_borders = False
        self.templates = templates

        channel_ids = parent_recording.channel_ids if parent_recording is not None else list(range(templates.shape[2]))
        dtype = parent_recording.dtype if parent_recording is not None else templates.dtype
        BaseRecording.__init__(self, sorting.get_sampling_frequency(), channel_ids, dtype)

        # Important : self._serializability is not change here because it will depend on the sorting parents itself.

        n_units = len(sorting.unit_ids)
        assert len(templates) == n_units
        self.spike_vector = sorting.to_spike_vector()

        if nbefore is None:
            # take the best peak of all template
            nbefore = np.argmax(np.max(np.abs(templates), axis=(0, 2)), axis=0)

        if templates.ndim == 3:
            # standard case
            upsample_factor = None
        elif templates.ndim == 4:
            # handle also upsampling and jitter
            upsample_factor = templates.shape[3]
        elif templates.ndim == 5:
            # handle also drift
            raise NotImplementedError("Drift will be implented soon...")
            # upsample_factor = templates.shape[3]
        else:
            raise ValueError("templates have wrong dim should 3 or 4")

        if upsample_factor is not None:
            assert upsample_vector is not None
            assert upsample_vector.shape == self.spike_vector.shape

        if amplitude_factor is None:
            amplitude_vector = None
        elif np.isscalar(amplitude_factor):
            amplitude_vector = np.full(self.spike_vector.size, amplitude_factor, dtype="float32")
        else:
            amplitude_factor = np.asarray(amplitude_factor)
            assert amplitude_factor.shape == self.spike_vector.shape
            amplitude_vector = amplitude_factor

        if parent_recording is not None:
            assert parent_recording.get_num_segments() == sorting.get_num_segments()
            assert parent_recording.get_sampling_frequency() == sorting.get_sampling_frequency()
            assert parent_recording.get_num_channels() == templates.shape[2]
            parent_recording.copy_metadata(self)

        if num_samples is None:
            if parent_recording is None:
                num_samples = [self.spike_vector["sample_index"][-1] + templates.shape[1]]
            else:
                num_samples = [
                    parent_recording.get_num_frames(segment_index)
                    for segment_index in range(sorting.get_num_segments())
                ]
        elif isinstance(num_samples, int):
            assert sorting.get_num_segments() == 1
            num_samples = [num_samples]

        for segment_index in range(sorting.get_num_segments()):
            start = np.searchsorted(self.spike_vector["segment_index"], segment_index, side="left")
            end = np.searchsorted(self.spike_vector["segment_index"], segment_index, side="right")
            spikes = self.spike_vector[start:end]
            amplitude_vec = amplitude_vector[start:end] if amplitude_vector is not None else None
            upsample_vec = upsample_vector[start:end] if upsample_vector is not None else None

            parent_recording_segment = (
                None if parent_recording is None else parent_recording._recording_segments[segment_index]
            )
            recording_segment = InjectTemplatesRecordingSegment(
                self.sampling_frequency,
                self.dtype,
                spikes,
                templates,
                nbefore,
                amplitude_vec,
                upsample_vec,
                parent_recording_segment,
                num_samples[segment_index],
            )
            self.add_recording_segment(recording_segment)

        self._kwargs = {
            "sorting": sorting,
            "templates": templates.tolist(),
            "nbefore": nbefore,
            "amplitude_factor": amplitude_factor,
            "upsample_vector": upsample_vector,
            "check_borders": check_borders,
        }
        if parent_recording is None:
            self._kwargs["num_samples"] = num_samples
        else:
            self._kwargs["parent_recording"] = parent_recording

    @staticmethod
    def _check_templates(templates: np.ndarray):
        max_value = np.max(np.abs(templates))
        threshold = 0.01 * max_value

        if max(np.max(np.abs(templates[:, 0])), np.max(np.abs(templates[:, -1]))) > threshold:
            warnings.warn(
                "Warning! Your templates do not go to 0 on the edges in InjectTemplatesRecording. Please make your window bigger."
            )


class InjectTemplatesRecordingSegment(BaseRecordingSegment):
    def __init__(
        self,
        sampling_frequency: float,
        dtype,
        spike_vector: np.ndarray,
        templates: np.ndarray,
        nbefore: int,
        amplitude_vector: Union[List[float], None],
        upsample_vector: Union[List[float], None],
        parent_recording_segment: Union[BaseRecordingSegment, None] = None,
        num_samples: Union[int, None] = None,
    ) -> None:
        BaseRecordingSegment.__init__(
            self,
            sampling_frequency,
            t_start=0 if parent_recording_segment is None else parent_recording_segment.t_start,
        )
        assert not (parent_recording_segment is None and num_samples is None)

        self.dtype = dtype
        self.spike_vector = spike_vector
        self.templates = templates
        self.nbefore = nbefore
        self.amplitude_vector = amplitude_vector
        self.upsample_vector = upsample_vector
        self.parent_recording = parent_recording_segment
        self.num_samples = parent_recording_segment.get_num_frames() if num_samples is None else num_samples

    def get_traces(
        self,
        start_frame: Union[int, None] = None,
        end_frame: Union[int, None] = None,
        channel_indices: Union[List, None] = None,
    ) -> np.ndarray:
        start_frame = 0 if start_frame is None else start_frame
        end_frame = self.num_samples if end_frame is None else end_frame

        if channel_indices is None:
            n_channels = self.templates.shape[2]
        elif isinstance(channel_indices, slice):
            stop = channel_indices.stop if channel_indices.stop is not None else self.templates.shape[2]
            start = channel_indices.start if channel_indices.start is not None else 0
            step = channel_indices.step if channel_indices.step is not None else 1
            n_channels = math.ceil((stop - start) / step)
        else:
            n_channels = len(channel_indices)

        if self.parent_recording is not None:
            traces = self.parent_recording.get_traces(start_frame, end_frame, channel_indices).copy()
        else:
            traces = np.zeros([end_frame - start_frame, n_channels], dtype=self.dtype)

        start = np.searchsorted(self.spike_vector["sample_index"], start_frame - self.templates.shape[1], side="left")
        end = np.searchsorted(self.spike_vector["sample_index"], end_frame + self.templates.shape[1], side="right")

        for i in range(start, end):
            spike = self.spike_vector[i]
            t = spike["sample_index"]
            unit_ind = spike["unit_index"]
            if self.upsample_vector is None:
                template = self.templates[unit_ind]
            else:
                upsample_ind = self.upsample_vector[i]
                template = self.templates[unit_ind, :, :, upsample_ind]

            if channel_indices is not None:
                template = template[:, channel_indices]

            start_traces = t - self.nbefore - start_frame
            end_traces = start_traces + template.shape[0]
            if start_traces >= end_frame - start_frame or end_traces <= 0:
                continue

            start_template = 0
            end_template = template.shape[0]

            if start_traces < 0:
                start_template = -start_traces
                start_traces = 0
            if end_traces > end_frame - start_frame:
                end_template = template.shape[0] + end_frame - start_frame - end_traces
                end_traces = end_frame - start_frame

            wf = template[start_template:end_template]
            if self.amplitude_vector is not None:
                wf *= self.amplitude_vector[i]
            traces[start_traces:end_traces] += wf

        return traces.astype(self.dtype)

    def get_num_samples(self) -> int:
        return self.num_samples


inject_templates = define_function_from_class(source_class=InjectTemplatesRecording, name="inject_templates")


## toy example zone ##
def generate_channel_locations(num_channels, num_columns, contact_spacing_um):
    # legacy code from old toy example, this should be changed with probeinterface generators
    channel_locations = np.zeros((num_channels, 2))
    if num_columns == 1:
        channel_locations[:, 1] = np.arange(num_channels) * contact_spacing_um
    else:
        assert num_channels % num_columns == 0, "Invalid num_columns"
        num_contact_per_column = num_channels // num_columns
        j = 0
        for i in range(num_columns):
            channel_locations[j : j + num_contact_per_column, 0] = i * contact_spacing_um
            channel_locations[j : j + num_contact_per_column, 1] = (
                np.arange(num_contact_per_column) * contact_spacing_um
            )
            j += num_contact_per_column
    return channel_locations


def generate_unit_locations(
    num_units,
    channel_locations,
    margin_um=20.0,
    minimum_z=5.0,
    maximum_z=40.0,
    minimum_distance=20.0,
    max_iteration=100,
    distance_strict=False,
    seed=None,
):
    rng = np.random.default_rng(seed=seed)
    units_locations = np.zeros((num_units, 3), dtype="float32")

    minimum_x, maximum_x = np.min(channel_locations[:, 0]) - margin_um, np.max(channel_locations[:, 0]) + margin_um
    minimum_y, maximum_y = np.min(channel_locations[:, 1]) - margin_um, np.max(channel_locations[:, 1]) + margin_um

    units_locations[:, 0] = rng.uniform(minimum_x, maximum_x, size=num_units)
    units_locations[:, 1] = rng.uniform(minimum_y, maximum_y, size=num_units)
    units_locations[:, 2] = rng.uniform(minimum_z, maximum_z, size=num_units)

    if minimum_distance is not None:
        solution_found = False
        renew_inds = None
        for i in range(max_iteration):
            distances = np.linalg.norm(units_locations[:, np.newaxis] - units_locations[np.newaxis, :], axis=2)
            inds0, inds1 = np.nonzero(distances < minimum_distance)
            mask = inds0 != inds1
            inds0 = inds0[mask]
            inds1 = inds1[mask]

            if inds0.size > 0:
                if renew_inds is None:
                    renew_inds = np.unique(inds0)
                else:
                    # random only bad ones in the previous set
                    renew_inds = renew_inds[np.isin(renew_inds, np.unique(inds0))]

                units_locations[:, 0][renew_inds] = rng.uniform(minimum_x, maximum_x, size=renew_inds.size)
                units_locations[:, 1][renew_inds] = rng.uniform(minimum_y, maximum_y, size=renew_inds.size)
                units_locations[:, 2][renew_inds] = rng.uniform(minimum_z, maximum_z, size=renew_inds.size)
            else:
                solution_found = True
                break

    if not solution_found:
        if distance_strict:
            raise ValueError(
                f"generate_unit_locations(): no solution for {minimum_distance=} and {max_iteration=} "
                "You can use distance_strict=False or reduce minimum distance"
            )
        else:
            warnings.warn(f"generate_unit_locations(): no solution for {minimum_distance=} and {max_iteration=}")

    return units_locations


def generate_ground_truth_recording(
    durations=[10.0],
    sampling_frequency=25000.0,
    num_channels=4,
    num_units=10,
    sorting=None,
    probe=None,
    generate_probe_kwargs=dict(
        num_columns=2,
        xpitch=20,
        ypitch=20,
        contact_shapes="circle",
        contact_shape_params={"radius": 6},
    ),
    templates=None,
    ms_before=1.0,
    ms_after=3.0,
    upsample_factor=None,
    upsample_vector=None,
    generate_sorting_kwargs=dict(firing_rates=15, refractory_period_ms=4.0),
    noise_kwargs=dict(noise_level=5.0, strategy="on_the_fly"),
    generate_unit_locations_kwargs=dict(margin_um=10.0, minimum_z=5.0, maximum_z=50.0, minimum_distance=20),
    generate_templates_kwargs=dict(),
    dtype="float32",
    seed=None,
):
    """
    Generate a recording with spike given a probe+sorting+templates.

    Parameters
    ----------
    durations: list of float, default: [10.]
        Durations in seconds for all segments.
    sampling_frequency: float, default: 25000
        Sampling frequency.
    num_channels: int, default: 4
        Number of channels, not used when probe is given.
    num_units: int, default: 10
        Number of units,  not used when sorting is given.
    sorting: Sorting or None
        An external sorting object. If not provide, one is genrated.
    probe: Probe or None
        An external Probe object. If not provided a probe is generated using generate_probe_kwargs.
    generate_probe_kwargs: dict
        A dict to constuct the Probe using :py:func:`probeinterface.generate_multi_columns_probe()`.
    templates: np.array or None
        The templates of units.
        If None they are generated.
        Shape can be:
            * (num_units, num_samples, num_channels): standard case
            * (num_units, num_samples, num_channels, upsample_factor): case with oversample template to introduce jitter.
    ms_before: float, default: 1.5
        Cut out in ms before spike peak.
    ms_after: float, default: 3
        Cut out in ms after spike peak.
    upsample_factor: None or int, default: None
        A upsampling factor used only when templates are not provided.
    upsample_vector: np.array or None
        Optional the upsample_vector can given. This has the same shape as spike_vector
    generate_sorting_kwargs: dict
        When sorting is not provide, this dict is used to generated a Sorting.
    noise_kwargs: dict
        Dict used to generated the noise with NoiseGeneratorRecording.
    generate_unit_locations_kwargs: dict
        Dict used to generated template when template not provided.
    generate_templates_kwargs: dict
        Dict used to generated template when template not provided.
    dtype: np.dtype, default: "float32"
        The dtype of the recording.
    seed: int or None
        Seed for random initialization.
        If None a diffrent Recording is generated at every call.
        Note: even with None a generated recording keep internaly a seed to regenerate the same signal after dump/load.

    Returns
    -------
    recording: Recording
        The generated recording extractor.
    sorting: Sorting
        The generated sorting extractor.
    """

    # TODO implement upsample_factor in InjectTemplatesRecording and propagate into toy_example

    # if None so the same seed will be used for all steps
    seed = _ensure_seed(seed)
    rng = np.random.default_rng(seed)

    if sorting is None:
        generate_sorting_kwargs = generate_sorting_kwargs.copy()
        generate_sorting_kwargs["durations"] = durations
        generate_sorting_kwargs["num_units"] = num_units
        generate_sorting_kwargs["sampling_frequency"] = sampling_frequency
        generate_sorting_kwargs["seed"] = seed
        sorting = generate_sorting(**generate_sorting_kwargs)
    else:
        num_units = sorting.get_num_units()
        assert sorting.sampling_frequency == sampling_frequency
    num_spikes = sorting.to_spike_vector().size

    if probe is None:
        # probe = generate_linear_probe(num_elec=num_channels)
        # probe.set_device_channel_indices(np.arange(num_channels))

        prb_kwargs = generate_probe_kwargs.copy()
        if "num_contact_per_column" in prb_kwargs:
            assert (
                prb_kwargs["num_contact_per_column"] * prb_kwargs["num_columns"]
            ) == num_channels, (
                "generate_multi_columns_probe : num_channels do not match num_contact_per_column x num_columns"
            )
        elif "num_contact_per_column" not in prb_kwargs and "num_columns" in prb_kwargs:
            n = num_channels // prb_kwargs["num_columns"]
            num_contact_per_column = [n] * prb_kwargs["num_columns"]
            mid = prb_kwargs["num_columns"] // 2
            num_contact_per_column[mid] += num_channels % prb_kwargs["num_columns"]
            prb_kwargs["num_contact_per_column"] = num_contact_per_column
        else:
            raise ValueError("num_columns should be provided in dict generate_probe_kwargs")

        probe = generate_multi_columns_probe(**prb_kwargs)
        probe.set_device_channel_indices(np.arange(num_channels))

    else:
        num_channels = probe.get_contact_count()

    if templates is None:
        channel_locations = probe.contact_positions
        unit_locations = generate_unit_locations(
            num_units, channel_locations, seed=seed, **generate_unit_locations_kwargs
        )
        templates = generate_templates(
            channel_locations,
            unit_locations,
            sampling_frequency,
            ms_before,
            ms_after,
            upsample_factor=upsample_factor,
            seed=seed,
            dtype=dtype,
            **generate_templates_kwargs,
        )
    else:
        assert templates.shape[0] == num_units

    if templates.ndim == 3:
        upsample_vector = None
    else:
        if upsample_vector is None:
            upsample_factor = templates.shape[3]
            upsample_vector = rng.integers(0, upsample_factor, size=num_spikes)

    nbefore = int(ms_before * sampling_frequency / 1000.0)
    nafter = int(ms_after * sampling_frequency / 1000.0)
    assert (nbefore + nafter) == templates.shape[1]

    # construct recording
    noise_rec = NoiseGeneratorRecording(
        num_channels=num_channels,
        sampling_frequency=sampling_frequency,
        durations=durations,
        dtype=dtype,
        seed=seed,
        noise_block_size=int(sampling_frequency),
        **noise_kwargs,
    )

    recording = InjectTemplatesRecording(
        sorting,
        templates,
        nbefore=nbefore,
        parent_recording=noise_rec,
        upsample_vector=upsample_vector,
    )
    recording.annotate(is_filtered=True)
    recording.set_probe(probe, in_place=True)
    recording.set_channel_gains(1.0)
    recording.set_channel_offsets(0.0)

    return recording, sorting<|MERGE_RESOLUTION|>--- conflicted
+++ resolved
@@ -365,15 +365,9 @@
             for i, j in zip(idx_1, idx_2):
                 mask = common["unit_index"] == j
                 common[mask]["unit_index"] = i
-
-<<<<<<< HEAD
-        
+    
         idx_1 = len(sorting_1.unit_ids) + np.arange(len(exclusive_ids))
         idx_2 = sorting_2.ids_to_indices(exclusive_ids)
-=======
-        idx_1 = len(s1.unit_ids) + np.arange(len(exclusive_ids))
-        idx_2 = s2.ids_to_indices(exclusive_ids)
->>>>>>> 01df64c3
         not_common = spike_vector_2[~from_existing_units].copy()
 
         # If indices are not the same, we need to remap
