import pytest
from pathlib import Path
import shutil
import numpy as np
import platform
import zarr


from spikeinterface.core import (
    generate_recording,
    generate_sorting,
    NumpySorting,
    ChannelSparsity,
    generate_ground_truth_recording,
)
from spikeinterface import WaveformExtractor, BaseRecording, extract_waveforms, load_waveforms
from spikeinterface.core.waveform_extractor import precompute_sparsity


if hasattr(pytest, "global_test_folder"):
    cache_folder = pytest.global_test_folder / "core"
else:
    cache_folder = Path("cache_folder") / "core"


def test_WaveformExtractor():
    durations = [30, 40]
    sampling_frequency = 30000.0

    # 2 segments
    num_channels = 4
    recording = generate_recording(
        num_channels=num_channels, durations=durations, sampling_frequency=sampling_frequency
    )
    recording.annotate(is_filtered=True)
    # folder_rec = cache_folder / "wf_rec1"
    # recording = recording.save(folder=folder_rec)
    num_units = 15
    sorting = generate_sorting(num_units=num_units, sampling_frequency=sampling_frequency, durations=durations)

    # test with dump !!!!
    recording = recording.save()
    sorting = sorting.save()

    mask = np.zeros((num_units, num_channels), dtype=bool)
    mask[:, ::2] = True
    num_sparse_channels = 2
    sparsity_ext = ChannelSparsity(mask, sorting.unit_ids, recording.channel_ids)

    for mode in ["folder", "memory"]:
        for sparsity in [None, sparsity_ext]:
            folder = cache_folder / "test_waveform_extractor"
            if folder.is_dir():
                shutil.rmtree(folder)

            print(mode, sparsity)

            if mode == "memory":
                wf_folder = None
            else:
                wf_folder = folder

            sparse = sparsity is not None
            we = extract_waveforms(
                recording,
                sorting,
                wf_folder,
                mode=mode,
                sparsity=sparsity,
                sparse=sparse,
                ms_before=1.0,
                ms_after=1.6,
                max_spikes_per_unit=500,
                n_jobs=4,
                chunk_size=30000,
                progress_bar=True,
            )
            num_samples = int(sampling_frequency * (1 + 1.6) / 1000.0)
            wfs = we.get_waveforms(0)
            print(wfs.shape, num_samples)
            assert wfs.shape[0] <= 500
            if sparsity is None:
                assert wfs.shape[1:] == (num_samples, num_channels)
            else:
                assert wfs.shape[1:] == (num_samples, num_sparse_channels)

            wfs, sampled_index = we.get_waveforms(0, with_index=True)

            if mode == "folder":
                # load back
                we = WaveformExtractor.load(folder)

            if sparsity is not None:
                assert we.is_sparse()

            wfs = we.get_waveforms(0)
            if mode == "folder":
                assert isinstance(wfs, np.memmap)
            wfs_array = we.get_waveforms(0, lazy=False)
            assert isinstance(wfs_array, np.ndarray)

            ## Test force dense mode
            wfs = we.get_waveforms(0, force_dense=True)
            assert wfs.shape[2] == num_channels

            template = we.get_template(0)
            if sparsity is None:
                assert template.shape == (num_samples, num_channels)
            else:
                assert template.shape == (num_samples, num_sparse_channels)
            templates = we.get_all_templates()
            assert templates.shape == (num_units, num_samples, num_channels)

            template = we.get_template(0, force_dense=True)
            assert template.shape == (num_samples, num_channels)

            if sparsity is not None:
                assert np.all(templates[:, :, 1] == 0)
                assert np.all(templates[:, :, 3] == 0)

            template_std = we.get_template(0, mode="std")
            if sparsity is None:
                assert template_std.shape == (num_samples, num_channels)
            else:
                assert template_std.shape == (num_samples, num_sparse_channels)
            template_std = we.get_all_templates(mode="std")
            assert template_std.shape == (num_units, num_samples, num_channels)

            if sparsity is not None:
                assert np.all(template_std[:, :, 1] == 0)
                assert np.all(template_std[:, :, 3] == 0)

            template_segment = we.get_template_segment(unit_id=0, segment_index=0)
            if sparsity is None:
                assert template_segment.shape == (num_samples, num_channels)
            else:
                assert template_segment.shape == (num_samples, num_sparse_channels)

            # test filter units
            keep_units = sorting.get_unit_ids()[::2]
            if (cache_folder / "we_filt").is_dir():
                shutil.rmtree(cache_folder / "we_filt")
            wf_filt = we.select_units(keep_units, cache_folder / "we_filt")
            for unit in wf_filt.sorting.get_unit_ids():
                assert unit in keep_units
            filtered_templates = wf_filt.get_all_templates()
            assert filtered_templates.shape == (len(keep_units), num_samples, num_channels)
            if sparsity is not None:
                wf_filt.is_sparse()

            # test save
            if (cache_folder / f"we_saved_{mode}").is_dir():
                shutil.rmtree(cache_folder / f"we_saved_{mode}")
            we_saved = we.save(cache_folder / f"we_saved_{mode}")
            for unit_id in we_saved.unit_ids:
                assert np.array_equal(we.get_waveforms(unit_id), we_saved.get_waveforms(unit_id))
                assert np.array_equal(we.get_sampled_indices(unit_id), we_saved.get_sampled_indices(unit_id))
                assert np.array_equal(we.get_all_templates(), we_saved.get_all_templates())
            wfs = we_saved.get_waveforms(0)
            assert isinstance(wfs, np.memmap)
            wfs_array = we_saved.get_waveforms(0, lazy=False)
            assert isinstance(wfs_array, np.ndarray)

            if (cache_folder / f"we_saved_{mode}.zarr").is_dir():
                shutil.rmtree(cache_folder / f"we_saved_{mode}.zarr")
            we_saved_zarr = we.save(cache_folder / f"we_saved_{mode}", format="zarr")
            for unit_id in we_saved_zarr.unit_ids:
                assert np.array_equal(we.get_waveforms(unit_id), we_saved_zarr.get_waveforms(unit_id))
                assert np.array_equal(we.get_sampled_indices(unit_id), we_saved_zarr.get_sampled_indices(unit_id))
                assert np.array_equal(we.get_all_templates(), we_saved_zarr.get_all_templates())
            wfs = we_saved_zarr.get_waveforms(0)
            assert isinstance(wfs, zarr.Array)
            wfs_array = we_saved_zarr.get_waveforms(0, lazy=False)
            assert isinstance(wfs_array, np.ndarray)

            # test delete_waveforms
            assert we.has_waveforms()
            assert we_saved.has_waveforms()
            assert we_saved_zarr.has_waveforms()

            we.delete_waveforms()
            we_saved.delete_waveforms()
            we_saved_zarr.delete_waveforms()
            assert not we.has_waveforms()
            assert not we_saved.has_waveforms()
            assert not we_saved_zarr.has_waveforms()

            # after reloading, get_waveforms/sampled_indices should result in an AssertionError
            we_loaded = load_waveforms(cache_folder / f"we_saved_{mode}")
            we_loaded_zarr = load_waveforms(cache_folder / f"we_saved_{mode}.zarr")
            assert not we_loaded.has_waveforms()
            assert not we_loaded_zarr.has_waveforms()
            with pytest.raises(AssertionError):
                we_loaded.get_waveforms(we_loaded.unit_ids[0])
            with pytest.raises(AssertionError):
                we_loaded_zarr.get_waveforms(we_loaded.unit_ids[0])
            with pytest.raises(AssertionError):
                we_loaded.get_sampled_indices(we_loaded.unit_ids[0])
            with pytest.raises(AssertionError):
                we_loaded_zarr.get_sampled_indices(we_loaded.unit_ids[0])


def test_extract_waveforms():
    # 2 segments

    durations = [30, 40]
    sampling_frequency = 30000.0

    recording = generate_recording(num_channels=2, durations=durations, sampling_frequency=sampling_frequency)
    recording.annotate(is_filtered=True)
    folder_rec = cache_folder / "wf_rec2"

    sorting = generate_sorting(num_units=5, sampling_frequency=sampling_frequency, durations=durations)
    folder_sort = cache_folder / "wf_sort2"

    if folder_rec.is_dir():
        shutil.rmtree(folder_rec)
    if folder_sort.is_dir():
        shutil.rmtree(folder_sort)
    recording = recording.save(folder=folder_rec)
    # we force "npz_folder" because we want to force the to_multiprocessing to be a SharedMemorySorting
    sorting = sorting.save(folder=folder_sort, format="npz_folder")

    # 1 job
    folder1 = cache_folder / "test_extract_waveforms_1job"
    if folder1.is_dir():
        shutil.rmtree(folder1)
    we1 = extract_waveforms(recording, sorting, folder1, max_spikes_per_unit=None, return_scaled=False)

    # 2 job
    folder2 = cache_folder / "test_extract_waveforms_2job"
    if folder2.is_dir():
        shutil.rmtree(folder2)
    we2 = extract_waveforms(
        recording, sorting, folder2, n_jobs=2, total_memory="10M", max_spikes_per_unit=None, return_scaled=False
    )
    wf1 = we1.get_waveforms(0)
    wf2 = we2.get_waveforms(0)
    assert np.array_equal(wf1, wf2)

    # return scaled with set scaling values to recording
    folder3 = cache_folder / "test_extract_waveforms_returnscaled"
    if folder3.is_dir():
        shutil.rmtree(folder3)
    gain = 0.1
    recording.set_channel_gains(gain)
    recording.set_channel_offsets(0)
    we3 = extract_waveforms(
        recording, sorting, folder3, n_jobs=2, total_memory="10M", max_spikes_per_unit=None, return_scaled=True
    )
    wf3 = we3.get_waveforms(0)
    assert np.array_equal((wf1).astype("float32") * gain, wf3)

    # test in memory
    we_mem = extract_waveforms(
        recording,
        sorting,
        folder=None,
        mode="memory",
        n_jobs=2,
        total_memory="10M",
        max_spikes_per_unit=None,
        return_scaled=True,
    )
    wf_mem = we_mem.get_waveforms(0)
    assert np.array_equal(wf_mem, wf3)

    # Test unfiltered recording
    recording.annotate(is_filtered=False)
    folder_crash = cache_folder / "test_extract_waveforms_crash"
    with pytest.raises(Exception):
        we1 = extract_waveforms(recording, sorting, folder_crash, max_spikes_per_unit=None, return_scaled=False)

    folder_unfiltered = cache_folder / "test_extract_waveforms_unfiltered"
    if folder_unfiltered.is_dir():
        shutil.rmtree(folder_unfiltered)
    we1 = extract_waveforms(
        recording, sorting, folder_unfiltered, allow_unfiltered=True, max_spikes_per_unit=None, return_scaled=False
    )
    recording.annotate(is_filtered=True)

    # test with sparsity estimation
    folder4 = cache_folder / "test_extract_waveforms_compute_sparsity"
    if folder4.is_dir():
        shutil.rmtree(folder4)
    we4 = extract_waveforms(
        recording,
        sorting,
        folder4,
        max_spikes_per_unit=100,
        return_scaled=True,
        sparse=True,
        method="radius",
        radius_um=50.0,
        n_jobs=2,
        chunk_duration="500ms",
    )
    assert we4.sparsity is not None


def test_recordingless():
    durations = [30, 40]
    sampling_frequency = 30000.0

    # 2 segments
    num_channels = 2
    recording = generate_recording(
        num_channels=num_channels, durations=durations, sampling_frequency=sampling_frequency
    )
    recording.annotate(is_filtered=True)
    num_units = 15
    sorting = generate_sorting(num_units=num_units, sampling_frequency=sampling_frequency, durations=durations)

    # now save and delete saved file
    recording = recording.save(folder=cache_folder / "recording1")
    sorting = sorting.save(folder=cache_folder / "sorting1")

    # recording and sorting are not serializable
    wf_folder = cache_folder / "wf_recordingless"

    # save with relative paths
    we = extract_waveforms(recording, sorting, wf_folder, use_relative_path=True, return_scaled=False)
    we_loaded = WaveformExtractor.load(wf_folder, with_recording=False)

    assert isinstance(we.recording, BaseRecording)
    assert not we_loaded.has_recording()
    with pytest.raises(ValueError):
        # reccording cannot be accessible
        rec = we_loaded.recording
    assert we.sampling_frequency == we_loaded.sampling_frequency
    assert np.array_equal(we.recording.channel_ids, np.array(we_loaded.channel_ids))
    assert np.array_equal(we.recording.get_channel_locations(), np.array(we_loaded.get_channel_locations()))
    assert we.get_num_channels() == we_loaded.get_num_channels()
    assert all(
        we.recording.get_num_samples(seg) == we_loaded.get_num_samples(seg)
        for seg in range(we_loaded.get_num_segments())
    )
    assert we.recording.get_total_duration() == we_loaded.get_total_duration()

    for key in we.recording.get_property_keys():
        if key != "contact_vector":  # contact vector is saved as probe
            np.testing.assert_array_equal(we.recording.get_property(key), we_loaded.get_recording_property(key))

    probe = we_loaded.get_probe()
    probegroup = we_loaded.get_probegroup()

    # delete original recording and rely on rec_attributes
    if platform.system() != "Windows":
        # this avoid reference on the folder
        del we, recording
        shutil.rmtree(cache_folder / "recording1")
        we_loaded = WaveformExtractor.load(wf_folder, with_recording=False)
        assert not we_loaded.has_recording()


def test_unfiltered_extraction():
    durations = [30, 40]
    sampling_frequency = 30000.0

    # 2 segments
    num_channels = 2
    recording = generate_recording(
        num_channels=num_channels, durations=durations, sampling_frequency=sampling_frequency
    )
    recording.annotate(is_filtered=False)
    folder_rec = cache_folder / "wf_unfiltered"
    recording = recording.save(folder=folder_rec)
    num_units = 15
    sorting = generate_sorting(num_units=num_units, sampling_frequency=sampling_frequency, durations=durations)

    # test with dump !!!!
    recording = recording.save()
    sorting = sorting.save()

    folder = cache_folder / "test_waveform_extractor_unfiltered"
    if folder.is_dir():
        shutil.rmtree(folder)

    for mode in ["folder", "memory"]:
        if mode == "memory":
            wf_folder = None
        else:
            wf_folder = folder

        with pytest.raises(Exception):
            we = WaveformExtractor.create(recording, sorting, wf_folder, mode=mode, allow_unfiltered=False)
        if wf_folder is not None:
            shutil.rmtree(wf_folder)
        we = WaveformExtractor.create(recording, sorting, wf_folder, mode=mode, allow_unfiltered=True)

        we.set_params(ms_before=3.0, ms_after=4.0, max_spikes_per_unit=500)

        we.run_extract_waveforms(n_jobs=1, chunk_size=30000)
        we.run_extract_waveforms(n_jobs=4, chunk_size=30000, progress_bar=True)

        wfs = we.get_waveforms(0)
        assert wfs.shape[0] <= 500
        assert wfs.shape[1:] == (210, num_channels)

        wfs, sampled_index = we.get_waveforms(0, with_index=True)

        if mode == "folder":
            # load back
            we = WaveformExtractor.load_from_folder(folder)

        wfs = we.get_waveforms(0)

        template = we.get_template(0)
        assert template.shape == (210, 2)
        templates = we.get_all_templates()
        assert templates.shape == (num_units, 210, num_channels)

        wf_std = we.get_template(0, mode="std")
        assert wf_std.shape == (210, num_channels)
        wfs_std = we.get_all_templates(mode="std")
        assert wfs_std.shape == (num_units, 210, num_channels)

        wf_segment = we.get_template_segment(unit_id=0, segment_index=0)
        assert wf_segment.shape == (210, num_channels)
        assert wf_segment.shape == (210, num_channels)


def test_portability():
    durations = [30, 40]
    sampling_frequency = 30000.0

    folder_to_move = cache_folder / "original_folder"
    if folder_to_move.is_dir():
        shutil.rmtree(folder_to_move)
    folder_to_move.mkdir()
    folder_moved = cache_folder / "moved_folder"
    if folder_moved.is_dir():
        shutil.rmtree(folder_moved)
    # folder_moved.mkdir()

    # 2 segments
    num_channels = 2
    recording = generate_recording(
        num_channels=num_channels, durations=durations, sampling_frequency=sampling_frequency
    )
    recording.annotate(is_filtered=True)
    folder_rec = folder_to_move / "rec"
    recording = recording.save(folder=folder_rec)
    num_units = 15
    sorting = generate_sorting(num_units=num_units, sampling_frequency=sampling_frequency, durations=durations)
    folder_sort = folder_to_move / "sort"
    sorting = sorting.save(folder=folder_sort)

    wf_folder = folder_to_move / "waveform_extractor"
    if wf_folder.is_dir():
        shutil.rmtree(wf_folder)

    # save with relative paths
    we = extract_waveforms(recording, sorting, wf_folder, use_relative_path=True)

    # move all to a separate folder
    shutil.copytree(folder_to_move, folder_moved)
    wf_folder_moved = folder_moved / "waveform_extractor"
    we_loaded = load_waveforms(folder=wf_folder_moved, with_recording=True, sorting=sorting)

    assert we_loaded.recording is not None
    assert we_loaded.sorting is not None

    assert np.allclose(we.channel_ids, we_loaded.recording.channel_ids)
    assert np.allclose(we.unit_ids, we_loaded.unit_ids)

    for unit in we.unit_ids:
        wf = we.get_waveforms(unit_id=unit)
        wf_loaded = we_loaded.get_waveforms(unit_id=unit)

        assert np.allclose(wf, wf_loaded)


def test_empty_sorting():
    sf = 30000
    num_channels = 2

    recording = generate_recording(num_channels=num_channels, sampling_frequency=sf, durations=[15.32])
    sorting = NumpySorting.from_unit_dict({}, sf)

    folder = cache_folder / "empty_sorting"
    wvf_extractor = extract_waveforms(recording, sorting, folder, allow_unfiltered=True)

    assert len(wvf_extractor.unit_ids) == 0
    assert wvf_extractor.get_all_templates().shape == (0, wvf_extractor.nsamples, num_channels)


def test_compute_sparsity():
    durations = [30, 40]
    sampling_frequency = 30000.0

    num_channels = 4
    recording = generate_recording(
        num_channels=num_channels, durations=durations, sampling_frequency=sampling_frequency
    )
    recording.annotate(is_filtered=True)

    num_units = 15
    sorting = generate_sorting(num_units=num_units, sampling_frequency=sampling_frequency, durations=durations)

    # test with dump
    recording = recording.save()
    sorting = sorting.save()

    job_kwargs = dict(n_jobs=4, chunk_size=30000, progress_bar=False)

    for kwargs in [dict(method="radius", radius_um=50.0), dict(method="best_channels", num_channels=2)]:
        sparsity = precompute_sparsity(
            recording,
            sorting,
            num_spikes_for_sparsity=100,
            unit_batch_size=2,
            ms_before=1.0,
            ms_after=1.5,
            **kwargs,
            **job_kwargs,
        )
        print(sparsity)


def test_non_json_object():
    recording, sorting = generate_ground_truth_recording(
        durations=[30, 40],
        sampling_frequency=30000.0,
        num_channels=32,
        num_units=5,
    )

    # recording is not save to keep it in memory
    sorting = sorting.save()

    wf_folder = cache_folder / "test_waveform_extractor"
    if wf_folder.is_dir():
        shutil.rmtree(wf_folder)

    we = extract_waveforms(
        recording,
        sorting,
        wf_folder,
        mode="folder",
        sparsity=None,
        sparse=False,
        ms_before=1.0,
        ms_after=1.6,
        max_spikes_per_unit=50,
        n_jobs=4,
        chunk_size=30000,
        progress_bar=True,
    )

    # This used to fail because of json
    we = load_waveforms(wf_folder)


if __name__ == "__main__":
    # test_WaveformExtractor()
    # test_extract_waveforms()
    # test_portability()
    test_recordingless()
    # test_compute_sparsity()
<<<<<<< HEAD
    # test_non_json_object()
    test_empty_sorting()
=======
    # test_non_json_object()
>>>>>>> cdc1ccb7
<|MERGE_RESOLUTION|>--- conflicted
+++ resolved
@@ -558,9 +558,5 @@
     # test_portability()
     test_recordingless()
     # test_compute_sparsity()
-<<<<<<< HEAD
     # test_non_json_object()
-    test_empty_sorting()
-=======
-    # test_non_json_object()
->>>>>>> cdc1ccb7
+    test_empty_sorting()