import pytest
from pathlib import Path

import shutil

from spikeinterface.core import generate_ground_truth_recording
from spikeinterface.core import create_sorting_analyzer

from spikeinterface.core.sortinganalyzer import _extension_children, _get_children_dependencies

import numpy as np

if hasattr(pytest, "global_test_folder"):
    cache_folder = pytest.global_test_folder / "core"
else:
    cache_folder = Path("cache_folder") / "core"


def get_sorting_analyzer(format="memory", sparse=True):
    recording, sorting = generate_ground_truth_recording(
        durations=[30.0],
        sampling_frequency=16000.0,
        num_channels=20,
        num_units=5,
        generate_sorting_kwargs=dict(firing_rates=10.0, refractory_period_ms=4.0),
        generate_unit_locations_kwargs=dict(
            margin_um=5.0,
            minimum_z=5.0,
            maximum_z=20.0,
        ),
        generate_templates_kwargs=dict(
            unit_params_range=dict(
                alpha=(9_000.0, 12_000.0),
            )
        ),
        noise_kwargs=dict(noise_level=5.0, strategy="tile_pregenerated"),
        seed=2406,
    )
    if format == "memory":
        folder = None
    elif format == "binary_folder":
        folder = cache_folder / f"test_ComputeWaveforms_{format}"
    elif format == "zarr":
        folder = cache_folder / f"test_ComputeWaveforms.zarr"
    if folder and folder.exists():
        shutil.rmtree(folder)

    sorting_analyzer = create_sorting_analyzer(
        sorting, recording, format=format, folder=folder, sparse=sparse, sparsity=None
    )

    return sorting_analyzer


def _check_result_extension(sorting_analyzer, extension_name):
    # select unit_ids to several format
    for format in ("memory", "binary_folder", "zarr"):
        # for format in ("memory", ):
        if format != "memory":
            if format == "zarr":
                folder = cache_folder / f"test_SortingAnalyzer_{extension_name}_select_units_with_{format}.zarr"
            else:
                folder = cache_folder / f"test_SortingAnalyzer_{extension_name}_select_units_with_{format}"
            if folder.exists():
                shutil.rmtree(folder)
        else:
            folder = None

        # check unit slice
        keep_unit_ids = sorting_analyzer.sorting.unit_ids[::2]
        sorting_analyzer2 = sorting_analyzer.select_units(unit_ids=keep_unit_ids, format=format, folder=folder)

        data = sorting_analyzer2.get_extension(extension_name).data
        # for k, arr in data.items():
        #     print(k, arr.shape)


@pytest.mark.parametrize("format", ["memory", "binary_folder", "zarr"])
@pytest.mark.parametrize(
    "sparse",
    [
        False,
    ],
)
def test_ComputeRandomSpikes(format, sparse):
    sorting_analyzer = get_sorting_analyzer(format=format, sparse=sparse)

    ext = sorting_analyzer.compute("random_spikes", max_spikes_per_unit=10, seed=2205)
    indices = ext.data["random_spikes_indices"]
    assert indices.size == 10 * sorting_analyzer.sorting.unit_ids.size
    # print(indices)

    _check_result_extension(sorting_analyzer, "random_spikes")


@pytest.mark.parametrize("format", ["memory", "binary_folder", "zarr"])
@pytest.mark.parametrize("sparse", [True, False])
def test_ComputeWaveforms(format, sparse):
    sorting_analyzer = get_sorting_analyzer(format=format, sparse=sparse)

    job_kwargs = dict(n_jobs=2, chunk_duration="1s", progress_bar=True)
    sorting_analyzer.compute("random_spikes", max_spikes_per_unit=50, seed=2205)
    ext = sorting_analyzer.compute("waveforms", **job_kwargs)
    wfs = ext.data["waveforms"]
    _check_result_extension(sorting_analyzer, "waveforms")


@pytest.mark.parametrize("format", ["memory", "binary_folder", "zarr"])
@pytest.mark.parametrize("sparse", [True, False])
def test_ComputeTemplates(format, sparse):
    sorting_analyzer = get_sorting_analyzer(format=format, sparse=sparse)

    sorting_analyzer.compute("random_spikes", max_spikes_per_unit=20, seed=2205)

    with pytest.raises(AssertionError):
        # This require "waveforms first and should trig an error
        sorting_analyzer.compute("templates")

    job_kwargs = dict(n_jobs=2, chunk_duration="1s", progress_bar=True)
    sorting_analyzer.compute("waveforms", **job_kwargs)

    # compute some operators
    sorting_analyzer.compute(
        "templates",
        operators=[
            "average",
            "std",
            ("percentile", 95.0),
        ],
    )

    # ask for more operator later
    ext = sorting_analyzer.get_extension("templates")
    templated_median = ext.get_templates(operator="median")
    templated_per_5 = ext.get_templates(operator="percentile", percentile=5.0)

    # they all should be in data
    data = sorting_analyzer.get_extension("templates").data
    for k in ["average", "std", "median", "pencentile_5.0", "pencentile_95.0"]:
        assert k in data.keys()
        assert data[k].shape[0] == sorting_analyzer.unit_ids.size
        assert data[k].shape[2] == sorting_analyzer.channel_ids.size
        assert np.any(data[k] > 0)

    # import matplotlib.pyplot as plt
    # for unit_index, unit_id in enumerate(sorting_analyzer.unit_ids):
    #     fig, ax = plt.subplots()
    #     for k in data.keys():
    #         wf0 = data[k][unit_index, :, :]
    #         ax.plot(wf0.T.flatten(), label=k)
    #     ax.legend()
    # plt.show()

    _check_result_extension(sorting_analyzer, "templates")


@pytest.mark.parametrize("format", ["memory", "binary_folder", "zarr"])
@pytest.mark.parametrize("sparse", [True, False])
def test_ComputeFastTemplates(format, sparse):
    sorting_analyzer = get_sorting_analyzer(format=format, sparse=sparse)

    # TODO check this because this is not passing with n_jobs=2
    job_kwargs = dict(n_jobs=1, chunk_duration="1s", progress_bar=True)

    ms_before = 1.0
    ms_after = 2.5

    sorting_analyzer.compute("random_spikes", max_spikes_per_unit=20, seed=2205)

    sorting_analyzer.compute("fast_templates", ms_before=ms_before, ms_after=ms_after, return_scaled=True, **job_kwargs)

    _check_result_extension(sorting_analyzer, "fast_templates")

    # compare ComputeTemplates with dense and ComputeFastTemplates: should give the same on "average"
    other_sorting_analyzer = get_sorting_analyzer(format=format, sparse=False)
    other_sorting_analyzer.compute("random_spikes", max_spikes_per_unit=20, seed=2205)
    other_sorting_analyzer.compute(
        "waveforms", ms_before=ms_before, ms_after=ms_after, return_scaled=True, **job_kwargs
    )
    other_sorting_analyzer.compute(
        "templates",
        operators=[
            "average",
        ],
    )

    templates0 = sorting_analyzer.get_extension("fast_templates").data["average"]
    templates1 = other_sorting_analyzer.get_extension("templates").data["average"]
    np.testing.assert_almost_equal(templates0, templates1)

    # import matplotlib.pyplot as plt
    # fig, ax = plt.subplots()
    # for unit_index, unit_id in enumerate(sorting_analyzer.unit_ids):
    #     wf0 = templates0[unit_index, :, :]
    #     ax.plot(wf0.T.flatten(), label=f"{unit_id}")
    #     wf1 = templates1[unit_index, :, :]
    #     ax.plot(wf1.T.flatten(), ls='--', color='k')
    # ax.legend()
    # plt.show()


@pytest.mark.parametrize("format", ["memory", "binary_folder", "zarr"])
@pytest.mark.parametrize("sparse", [True, False])
def test_ComputeNoiseLevels(format, sparse):
    sorting_analyzer = get_sorting_analyzer(format=format, sparse=sparse)

    sorting_analyzer.compute("noise_levels", return_scaled=True)
    print(sorting_analyzer)

    noise_levels = sorting_analyzer.get_extension("noise_levels").data["noise_levels"]
    assert noise_levels.shape[0] == sorting_analyzer.channel_ids.size


def test_get_children_dependencies():
    assert "fast_templates" in _extension_children["random_spikes"]
    assert "waveforms" in _extension_children["random_spikes"]

    children = _get_children_dependencies("random_spikes")
    assert "waveforms" in children
    assert "templates" in children
    assert "fast_templates" in children


def test_delete_on_recompute():
    sorting_analyzer = get_sorting_analyzer(format="memory", sparse=False)
    sorting_analyzer.compute("random_spikes")
    sorting_analyzer.compute("waveforms")
    sorting_analyzer.compute("templates")

    # re compute random_spikes should delete waveforms and templates
    sorting_analyzer.compute("random_spikes")
    assert sorting_analyzer.get_extension("templates") is None
    assert sorting_analyzer.get_extension("waveforms") is None


if __name__ == "__main__":

<<<<<<< HEAD
    # test_SelectRandomSpikes(format="memory", sparse=True)

    # test_ComputeWaveforms(format="memory", sparse=True)
    # test_ComputeWaveforms(format="memory", sparse=False)
    # test_ComputeWaveforms(format="binary_folder", sparse=True)
    # test_ComputeWaveforms(format="binary_folder", sparse=False)
    # test_ComputeWaveforms(format="zarr", sparse=True)
    # test_ComputeWaveforms(format="zarr", sparse=False)
=======
    test_ComputeRandomSpikes(format="memory", sparse=True)
>>>>>>> f22b3838

    # test_ComputeTemplates(format="memory", sparse=True)
    # test_ComputeTemplates(format="memory", sparse=False)
    # test_ComputeTemplates(format="binary_folder", sparse=True)
    # test_ComputeTemplates(format="zarr", sparse=True)

    # test_ComputeFastTemplates(format="memory", sparse=True)

    # test_ComputeNoiseLevels(format="memory", sparse=False)

    test_get_children_dependencies()
    test_delete_on_recompute()<|MERGE_RESOLUTION|>--- conflicted
+++ resolved
@@ -235,8 +235,6 @@
 
 if __name__ == "__main__":
 
-<<<<<<< HEAD
-    # test_SelectRandomSpikes(format="memory", sparse=True)
 
     # test_ComputeWaveforms(format="memory", sparse=True)
     # test_ComputeWaveforms(format="memory", sparse=False)
@@ -244,14 +242,8 @@
     # test_ComputeWaveforms(format="binary_folder", sparse=False)
     # test_ComputeWaveforms(format="zarr", sparse=True)
     # test_ComputeWaveforms(format="zarr", sparse=False)
-=======
-    test_ComputeRandomSpikes(format="memory", sparse=True)
->>>>>>> f22b3838
-
-    # test_ComputeTemplates(format="memory", sparse=True)
-    # test_ComputeTemplates(format="memory", sparse=False)
-    # test_ComputeTemplates(format="binary_folder", sparse=True)
-    # test_ComputeTemplates(format="zarr", sparse=True)
+    # test_ComputeRandomSpikes(format="memory", sparse=True)
+
 
     # test_ComputeFastTemplates(format="memory", sparse=True)
 
