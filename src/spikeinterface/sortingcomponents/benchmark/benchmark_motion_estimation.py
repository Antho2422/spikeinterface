--- conflicted
+++ resolved
@@ -528,7 +528,6 @@
     ax1.sharey(ax0)
     ax2.sharey(ax0)
 
-<<<<<<< HEAD
 def plot_error_map_several_benchmarks(benchmarks, axes=None, lim=15, figsize=(10, 10)):
     if axes is None:
         fig, axes = plt.subplots(nrows=len(benchmarks), sharex=True, sharey=True, figsize=figsize)
@@ -556,11 +555,6 @@
 
     
 
-
-
-=======
->>>>>>> 10e682f3
-
 def plot_motions_several_benchmarks(benchmarks):
     fig, ax = plt.subplots(figsize=(15, 5))
 
