from __future__ import annotations


import importlib.util

import numpy as np
from spikeinterface.core import (
    get_channel_distances,
    get_template_extremum_channel,
)

from spikeinterface.sortingcomponents.peak_detection import DetectPeakLocallyExclusive, DetectPeakMatchedFiltering
from .base import BaseTemplateMatching, _base_matching_dtype

from spikeinterface.generation.drift_tools import DriftingTemplates


numba_spec = importlib.util.find_spec("numba")
if numba_spec is not None:
    HAVE_NUMBA = True
else:
    HAVE_NUMBA = False


class TridesclousPeeler(BaseTemplateMatching):
    """
    Template-matching used by Tridesclous sorter.

    The idea of this peeler is pretty simple.
    1. Find peaks
    2. order by best amplitues
    3. find nearest template
    4. remove it from traces.
    5. in the residual find peaks again

    Contrary tp circus_peeler or wobble, this template matching is working directly one the waveforms.
    There is no SVD decomposition

    A new mode motion_aware=False/True has been added to use a Motion (and/or DriftingTemplates)
    for the peeler, this avoid using a interpolated recording. In that case the recording do not move
    but the template are moving for the template matching.
    """

    def __init__(
        self,
        recording,
        templates=None,
        return_output=True,
        parents=None,
        peak_sign="neg",
        exclude_sweep_ms=0.5,
        peak_shift_ms=0.2,
        detect_threshold=5,
        noise_levels=None,
        # motion zone
        motion_aware=False,
        motion=None,
        drifting_templates=None,
<<<<<<< HEAD
        interpolation_time_bin_size_s = 1.0,
=======
        interpolation_time_bin_size_s=1.0,
>>>>>>> 815b2f3b
        motion_step_um=2.0,
        use_fine_detector=True,
        # TODO optimize theses radius
        detection_radius_um=80.0,
        cluster_radius_um=150.0,
        amplitude_fitting_radius_um=150.0,
        sample_shift=2,
        ms_before=0.5,
        ms_after=0.8,
        max_peeler_loop=2,
        amplitude_limits=(0.7, 1.4),
    ):

        BaseTemplateMatching.__init__(self, recording, templates, return_output=return_output, parents=parents)

        self.motion_aware = motion_aware

        unit_ids = templates.unit_ids
        channel_ids = recording.channel_ids

        num_templates = unit_ids.size

        sr = recording.sampling_frequency

        self.nbefore = templates.nbefore
        self.nafter = templates.nafter

        self.peak_sign = peak_sign

        nbefore_short = int(ms_before * sr / 1000.0)
        nafter_short = int(ms_after * sr / 1000.0)
        assert nbefore_short <= templates.nbefore
        assert nafter_short <= templates.nafter
        self.nbefore_short = nbefore_short
        self.nafter_short = nafter_short
        s0 = templates.nbefore - nbefore_short
        s1 = -(templates.nafter - nafter_short)
        if s1 == 0:
            s1 = None

        self.slice_short = slice(s0, s1)

        # TODO check with out copy
        # self.sparse_templates_array_short = templates.templates_array[:, slice(s0, s1), :].copy()

        self.peak_shift = int(peak_shift_ms / 1000 * sr)

        assert noise_levels is not None, "TridesclousPeeler : noise should be computed outside"

        self.abs_thresholds = noise_levels * detect_threshold

        channel_distance = get_channel_distances(recording)
        self.neighbours_mask = channel_distance <= detection_radius_um

        if templates.sparsity is not None:
            self.sparsity_mask = templates.sparsity.mask
        else:
            self.sparsity_mask = np.ones((unit_ids.size, channel_ids.size), dtype=bool)

        self.motion = motion
        if self.motion_aware:
            if self.motion is None:
                raise ValueError("TDC peeler : when using motion_aware=True, the motion must be given")

            if drifting_templates is None:
                # drifting template can be done externally to fasten the startup
                self.drifting_templates = DriftingTemplates.from_static_templates(templates)

                min_, max_ = self.motion.get_boundaries()
                steps = np.arange(min_, max_ + motion_step_um / 2, motion_step_um)
                displacements = np.zeros((steps.size, 2), dtype="float64")
                displacements[:, self.motion.dim] = steps
                interpolation_kwargs = dict(interpolation_method="cubic")
                self.drifting_templates.precompute_displacements(displacements, **interpolation_kwargs)
            else:
                self.drifting_templates = drifting_templates

            # this is dense with shape (num_displacements, num_units, num_samples, num_channels)
            templates_array_moved = self.drifting_templates.templates_array_moved
            if templates.sparsity is not None:
                # TODO later : move this logic into DriftingTemplate directly
                max_num_active_channels = max(np.sum(self.sparsity_mask, axis=1))
                sparsified_shape = templates_array_moved.shape[:-1] + (max_num_active_channels,)
                self.sparse_templates_array_moved = np.zeros(shape=sparsified_shape, dtype=templates_array_moved.dtype)
                for unit_index in range(unit_ids.size):
                    chans = np.flatnonzero(self.sparsity_mask[unit_index, :])
                    for d in range(templates_array_moved.shape[0]):
                        sparsified = templates_array_moved[d, unit_index, :, :][:, chans]
                        self.sparse_templates_array_moved[d, unit_index, :, : chans.size] = sparsified
            else:
                self.sparse_templates_array_moved = templates_array_moved

            self.sparse_templates_array_static = None

            # interpolation bins edges
<<<<<<< HEAD
=======

>>>>>>> 815b2f3b
            self.interpolation_time_bins_s = []
            self.interpolation_time_bin_edges_s = []
            for segment_index, parent_segment in enumerate(recording._recording_segments):
                # in this case, interpolation_time_bin_size_s is set.
                s_end = parent_segment.get_num_samples()
                t_start, t_end = parent_segment.sample_index_to_time(np.array([0, s_end]))
                halfbin = interpolation_time_bin_size_s / 2.0
                segment_interpolation_time_bins_s = np.arange(t_start + halfbin, t_end, interpolation_time_bin_size_s)
                segment_interpolation_time_bin_edges_s = np.arange(
                    t_start, t_end + halfbin, interpolation_time_bin_size_s
                )
                self.interpolation_time_bins_s.append(segment_interpolation_time_bins_s)
                self.interpolation_time_bin_edges_s.append(segment_interpolation_time_bin_edges_s)

        else:
            self.sparse_templates_array_moved = None
            self.interpolation_time_bins_s = None
            self.interpolation_time_bin_edges_s = None
            self.sparse_templates_array_static = templates.templates_array

        extremum_chan = get_template_extremum_channel(templates, peak_sign=peak_sign, outputs="index")
        # as numpy vector
        self.extremum_channel = np.array([extremum_chan[unit_id] for unit_id in unit_ids], dtype="int64")

        channel_locations = templates.probe.contact_positions
        unit_locations = channel_locations[self.extremum_channel]
        self.channel_locations = channel_locations

        # distance between units
        import scipy

        # nearby cluster for each channel
        distances = scipy.spatial.distance.cdist(channel_locations, unit_locations, metric="euclidean")
        near_cluster_mask = distances <= cluster_radius_um
        self.possible_clusters_by_channel = []
        for channel_index in range(distances.shape[0]):
            (cluster_inds,) = np.nonzero(near_cluster_mask[channel_index, :])
            self.possible_clusters_by_channel.append(cluster_inds)

        # precompute template norms ons sparse channels
        if self.motion_aware:
            num_displacements = self.drifting_templates.displacements.shape[0]
            self.template_norms_moved = np.zeros((num_displacements, num_templates), dtype="float32")
            for d in range(num_displacements):
                for i in range(unit_ids.size):
                    chan_mask = self.sparsity_mask[i, :]
                    n = np.sum(chan_mask)
                    template = self.sparse_templates_array_moved[d, i, :, :n]
                    self.template_norms_moved[d, i] = np.sum(template**2)

        else:
            self.template_norms_static = np.zeros(num_templates, dtype="float32")
            for i in range(unit_ids.size):
                chan_mask = self.sparsity_mask[i, :]
                n = np.sum(chan_mask)
                template = self.sparse_templates_array_static[i, :, :n]
                self.template_norms_static[i] = np.sum(template**2)

        #
        distances = scipy.spatial.distance.cdist(channel_locations, channel_locations, metric="euclidean")
        self.near_chan_mask = distances <= amplitude_fitting_radius_um

        self.possible_shifts = np.arange(-sample_shift, sample_shift + 1, dtype="int64")

        self.max_peeler_loop = max_peeler_loop
        self.amplitude_limits = amplitude_limits

        self.fast_spike_detector = DetectPeakLocallyExclusive(
            recording=recording,
            peak_sign=peak_sign,
            detect_threshold=detect_threshold,
            exclude_sweep_ms=exclude_sweep_ms,
            radius_um=detection_radius_um,
            noise_levels=noise_levels,
        )

        ##get prototype from best channel of each template
        prototype = np.zeros(self.nbefore + self.nafter, dtype="float32")
        for i in range(num_templates):
            template = templates.templates_array[i, :, :]
            chan_ind = np.argmax(np.abs(template[self.nbefore, :]))
            if template[self.nbefore, chan_ind] != 0:
                prototype += template[:, chan_ind] / np.abs(template[self.nbefore, chan_ind])
        prototype /= np.abs(prototype[self.nbefore])

        # import matplotlib.pyplot as plt
        # fig,ax = plt.subplots()
        # ax.plot(prototype)
        # plt.show()

        self.use_fine_detector = use_fine_detector
        if self.use_fine_detector:
            self.fine_spike_detector = DetectPeakMatchedFiltering(
                recording=recording,
                prototype=prototype,
                ms_before=templates.nbefore / sr * 1000.0,
                peak_sign="neg",
                detect_threshold=detect_threshold,
                exclude_sweep_ms=exclude_sweep_ms,
                radius_um=detection_radius_um,
                weight_method=dict(
                    z_list_um=np.array([50.0]),
                    sigma_3d=2.5,
                    mode="exponential_3d",
                ),
                noise_levels=None,
            )

        self.detector_margin0 = self.fast_spike_detector.get_trace_margin()
        self.detector_margin1 = self.fine_spike_detector.get_trace_margin() if use_fine_detector else 0
        self.peeler_margin = max(self.nbefore, self.nafter) * 2
        self.margin = max(self.peeler_margin, self.detector_margin0, self.detector_margin1)

    def get_trace_margin(self):
        return self.margin

    def compute_matching(self, traces, start_frame, end_frame, segment_index):

        # TODO check if this is usefull
        residuals = traces.copy()

        if self.motion_aware:
            # we need to split [start_frame, end_frame] into sub bins to match the motion

            # see also interpolate_motion_on_traces() maybe factorize this trick
            times = self.recording.sample_index_to_time(np.arange(start_frame, end_frame), segment_index=segment_index)
            # print(traces.shape, times.shape, start_frame, end_frame, self.margin)
            assert times.shape[0] == (traces.shape[0] - 2 * self.margin)

            time_bin_edge = self.interpolation_time_bin_edges_s[segment_index]
            interpolation_bin_inds = np.searchsorted(time_bin_edge, times, side="right") - 1
            # the time bins may not cover the whole set of times in the recording,
            # so we need to clip these indices to the valid range
            n_bins = time_bin_edge.shape[0] - 1
            np.clip(interpolation_bin_inds, 0, n_bins - 1, out=interpolation_bin_inds)

            total_num_chans = self.channel_locations.shape[0]
            interp_times = np.empty(total_num_chans)
            interpolation_bins_here = np.arange(interpolation_bin_inds[0], interpolation_bin_inds[-1] + 1)
            current_start_index = 0

            # LOOP over interpolation bins
            loop = []
            for count, interp_bin_ind in enumerate(interpolation_bins_here):
                # print("count", count, "interp_bin_ind", interp_bin_ind)

                bin_time = self.interpolation_time_bins_s[segment_index][interp_bin_ind]
                interp_times.fill(bin_time)
                channel_motions = self.motion.get_displacement_at_time_and_depth(
                    interp_times,
                    self.channel_locations[:, self.motion.dim],
                    segment_index=segment_index,
                )

                # if not self.motion_aware:
                #     # TODO REMOVE this hack
                #     channel_motions[:] = 0

                # quick search logic to find frames corresponding to this interpolation bin in the recording
                # quickly find the end of this bin, which is also the start of the next
                next_start_index = current_start_index + np.searchsorted(
                    interpolation_bin_inds[current_start_index:], interp_bin_ind + 1, side="left"
                )
                # frames_in_bin = slice(current_start_index, next_start_index)
                # times vector is WITHOUT margin so need a shift in the slice
                local_residuals = residuals[current_start_index : next_start_index + 2 * self.margin]

                loop.append((current_start_index, next_start_index + 2 * self.margin, channel_motions))

                current_start_index = next_start_index

                # print()
                # print(start_frame, end_frame, end_frame - start_frame, [(l[:2], np.unique(l[2])) for l in loop])
                # print([np.unique(l[2]) for l in loop])

        else:
            start = 0
            stop = residuals.shape[0]
            channel_motions = None
            loop = [(start, stop, channel_motions)]

        # # LOOP over interpolation bins
        # for count, interp_bin_ind in enumerate(interpolation_bins_here):
        #     # print("count", count, "interp_bin_ind", interp_bin_ind)

        #     bin_time = self.interpolation_time_bins_s[segment_index][interp_bin_ind]
        #     interp_times.fill(bin_time)
        #     channel_motions = self.motion.get_displacement_at_time_and_depth(
        #         interp_times,
        #         self.channel_locations[:, self.motion.dim],
        #         segment_index=segment_index,
        #     )

        #     if not self.motion_aware:
        #         # TODO REMOVE this hack
        #         channel_motions[:] = 0

        #     # quick search logic to find frames corresponding to this interpolation bin in the recording
        #     # quickly find the end of this bin, which is also the start of the next
        #     next_start_index = current_start_index + np.searchsorted(
        #         interpolation_bin_inds[current_start_index:], interp_bin_ind + 1, side="left"
        #     )
        #     # frames_in_bin = slice(current_start_index, next_start_index)
        #     # times vector is WITHOUT margin so need a shift in the slice
        #     local_residuals = residuals[current_start_index:next_start_index+2*self.margin]

        all_spikes = []
        for start, stop, channel_motions in loop:

            local_residuals = residuals[start:stop]

            spikes_in_time_bin = []
            level = 0
            spikes_prev_loop = np.zeros(0, dtype=_base_matching_dtype)
            use_fine_detector_level = False
            while True:
                # print('level', level)
                spikes = self._find_spikes_one_level(
                    local_residuals, spikes_prev_loop, use_fine_detector_level, level, channel_motions
                )
                if spikes.size > 0:
                    spikes_in_time_bin.append(spikes)

                level += 1

                # TODO concatenate all spikes for this instead of prev loop
                spikes_prev_loop = spikes

                if (spikes.size == 0) or (level == self.max_peeler_loop):
                    if self.use_fine_detector and not use_fine_detector_level:
                        # extra loop with fine detector
                        use_fine_detector_level = True
                        level = self.max_peeler_loop - 1
                        continue
                    else:
                        break

            for spikes in spikes_in_time_bin:
                spikes["sample_index"] += start

            all_spikes.extend(spikes_in_time_bin)

        if len(all_spikes) > 0:
            all_spikes = np.concatenate(all_spikes)
            order = np.argsort(all_spikes["sample_index"])
            all_spikes = all_spikes[order]
        else:
            all_spikes = np.zeros(0, dtype=_base_matching_dtype)

        return all_spikes

    def _find_spikes_one_level(self, traces, spikes_prev_loop, use_fine_detector, level, channel_motions):

        # print(use_fine_detector, level)

        # TODO change the threhold dynaically depending the level
        # peak_traces = traces[self.detector_margin : -self.detector_margin, :]

        # peak_sample_ind, peak_chan_ind = DetectPeakLocallyExclusive.detect_peaks(
        #     peak_traces, self.peak_sign, self.abs_thresholds, self.peak_shift, self.neighbours_mask
        # )

        if use_fine_detector:
            peak_detector = self.fine_spike_detector
        else:
            peak_detector = self.fast_spike_detector

        # print('peak_detector', peak_detector)
        detector_margin = peak_detector.get_trace_margin()

        if self.peeler_margin > detector_margin:
            margin_shift = self.peeler_margin - detector_margin
            sl = slice(margin_shift, -margin_shift)
        else:
            sl = slice(None)
            margin_shift = 0
        peak_traces = traces[sl, :]
        (peaks,) = peak_detector.compute(peak_traces, None, None, 0, self.margin)
        peak_sample_ind = peaks["sample_index"]
        peak_chan_ind = peaks["channel_index"]
        peak_sample_ind += margin_shift

        # print()
        # print('peaks', peaks.size)

        peak_amplitude = traces[peak_sample_ind, peak_chan_ind]
        order = np.argsort(np.abs(peak_amplitude))[::-1]
        peak_sample_ind = peak_sample_ind[order]
        peak_chan_ind = peak_chan_ind[order]

        spikes = np.zeros(peak_sample_ind.size, dtype=_base_matching_dtype)
        spikes["sample_index"] = peak_sample_ind
        spikes["channel_index"] = peak_chan_ind

        distances_shift = np.zeros(self.possible_shifts.size)

        delta_sample = max(self.nbefore, self.nafter)  #  TODO check this maybe add margin
        # neighbors_spikes_inds = get_neighbors_spikes(spikes["sample_index"], spikes["channel_index"], delta_sample, self.near_chan_mask)

        # neighbors in actual and previous level
        neighbors_spikes_inds = get_neighbors_spikes(
            np.concatenate([spikes["sample_index"], spikes_prev_loop["sample_index"]]),
            np.concatenate([spikes["channel_index"], spikes_prev_loop["channel_index"]]),
            delta_sample,
            self.near_chan_mask,
        )

        for i in range(spikes.size):
            sample_index = peak_sample_ind[i]

            chan_ind = peak_chan_ind[i]

            if self.motion_aware:
                local_motion = np.zeros(2, dtype=self.channel_locations.dtype)
                local_motion[self.motion.dim] = channel_motions[chan_ind]

                # move this channel to the original position
                peak_location_moved = self.channel_locations[chan_ind, :] - local_motion
                # print(self.channel_locations)
                chan_ind_moved = np.argmin(np.sum((self.channel_locations - peak_location_moved) ** 2, axis=1))
                # if np.sum(local_motion) != 0:
                #     print("local_motion", local_motion, "chan_ind", chan_ind, "chan_ind_moved", chan_ind_moved)
                displacement_index = np.argmin(
                    np.sum((self.drifting_templates.displacements - local_motion) ** 2, axis=1)
                )
                templates_array = self.sparse_templates_array_moved[displacement_index, :, :, :]

                template_norms = self.template_norms_moved[displacement_index, :]
            else:
                chan_ind_moved = chan_ind
                templates_array = self.sparse_templates_array_static

                template_norms = self.template_norms_static

            possible_clusters = self.possible_clusters_by_channel[chan_ind_moved]

            # shorten in time
            sparse_templates_array_short = templates_array[:, self.slice_short, :]

            if possible_clusters.size > 0:
                cluster_index = get_most_probable_cluster(
                    traces,
                    sparse_templates_array_short,
                    possible_clusters,
                    sample_index,
                    self.nbefore_short,
                    self.nafter_short,
                    self.sparsity_mask,
                )

                # import matplotlib.pyplot as plt
                # fig, ax = plt.subplots()
                # chans = np.any(self.sparsity_mask[possible_clusters, :], axis=0)
                # wf = traces[sample_index - self.nbefore : sample_index + self.nafter][:, chans]
                # ax.plot(wf.T.flatten(), color='k')
                # # dense_templates_array = self.templates.get_dense_templates()
                # dense_templates_array = self.drifting_templates.templates_array_moved[displacement_index,:, :, :]
                # for c_ind in possible_clusters:
                #     template = dense_templates_array[c_ind, :, :][:, chans]
                #     ax.plot(template.T.flatten())
                #     if c_ind == cluster_index:
                #         ax.plot(template.T.flatten(), color='m', ls='--')
                #     ax.set_title(f"use_fine_detector{use_fine_detector} level{level}")
                # plt.show()

                chan_sparsity_mask = self.sparsity_mask[cluster_index, :]

                # find best shift
                numba_best_shift_sparse(
                    traces,
                    sparse_templates_array_short[cluster_index, :, :],
                    sample_index,
                    self.nbefore_short,
                    self.possible_shifts,
                    distances_shift,
                    chan_sparsity_mask,
                )

                ind_shift = np.argmin(distances_shift)
                shift = self.possible_shifts[ind_shift]

                # TODO DEBUG shift later
                spikes["sample_index"][i] += shift

                spikes["cluster_index"][i] = cluster_index

                # check that the the same cluster is not already detected at same place
                # this can happen for small template the substract forvever the traces
                outer_neighbors_inds = [ind for ind in neighbors_spikes_inds[i] if ind > i and ind >= spikes.size]
                is_valid = True
                for b in outer_neighbors_inds:
                    b = b - spikes.size
                    if (spikes[i]["sample_index"] == spikes_prev_loop[b]["sample_index"]) and (
                        spikes[i]["cluster_index"] == spikes_prev_loop[b]["cluster_index"]
                    ):
                        is_valid = False
                # print(is_valid)
                if is_valid:
                    # temporary assign a cluster to neighbors if not done yet
                    inner_neighbors_inds = [ind for ind in neighbors_spikes_inds[i] if (ind > i and ind < spikes.size)]
                    for b in inner_neighbors_inds:
                        spikes["cluster_index"][b] = get_most_probable_cluster(
                            traces,
                            sparse_templates_array_short,
                            possible_clusters,
                            spikes["sample_index"][b],
                            self.nbefore_short,
                            self.nafter_short,
                            self.sparsity_mask,
                        )

                    amp = fit_one_amplitude_with_neighbors(
                        spikes[i],
                        spikes[inner_neighbors_inds],
                        traces,
                        self.sparsity_mask,
                        templates_array,
                        template_norms,
                        self.nbefore,
                        self.nafter,
                    )

                    low_lim, up_lim = self.amplitude_limits
                    if low_lim <= amp <= up_lim:
                        spikes["amplitude"][i] = amp
                        wanted_channel_mask = np.ones(traces.shape[1], dtype=bool)  # TODO move this before the loop
                        construct_prediction_sparse(
                            spikes[i : i + 1],
                            traces,
                            templates_array,
                            self.sparsity_mask,
                            wanted_channel_mask,
                            self.nbefore,
                            additive=False,
                        )
                    elif low_lim > amp:
                        # print("bad amp", amp)
                        spikes["cluster_index"][i] = -1

                        # import matplotlib.pyplot as plt
                        # fig, ax = plt.subplots()
                        # sample_ind = spikes["sample_index"][i]
                        # print(chan_sparsity_mask)
                        # wf = traces[sample_ind - self.nbefore : sample_ind + self.nafter][:, chan_sparsity_mask]
                        # dense_templates_array = self.templates.get_dense_templates()
                        # template = dense_templates_array[cluster_index, :, :][:, chan_sparsity_mask]
                        # ax.plot(wf.T.flatten())
                        # ax.plot(template.T.flatten())
                        # ax.plot(template.T.flatten() * amp)
                        # ax.set_title(f"amp{amp} use_fine_detector{use_fine_detector} level{level}")
                        # plt.show()
                    else:
                        # amp > up_lim
                        # TODO should try other cluster for the fit!!
                        # spikes["cluster_index"][i] = -1

                        # force amplitude to be one and need a fiting at next level
                        spikes["amplitude"][i] = 1

                        # print(amp)
                        # import matplotlib.pyplot as plt
                        # fig, ax = plt.subplots()
                        # sample_ind = spikes["sample_index"][i]
                        # wf = traces[sample_ind - self.nbefore : sample_ind + self.nafter][:, chan_sparsity_mask]
                        # dense_templates_array = self.templates.get_dense_templates()
                        # template = dense_templates_array[cluster_index, :, :][:, chan_sparsity_mask]
                        # ax.plot(wf.T.flatten())
                        # ax.plot(template.T.flatten())
                        # ax.plot(template.T.flatten() * amp)
                        # ax.set_title(f"amp{amp} use_fine_detector{use_fine_detector} level{level}")
                        # plt.show()

                        # import matplotlib.pyplot as plt
                        # fig, ax = plt.subplots()
                        # chans = np.any(self.sparsity_mask[possible_clusters, :], axis=0)
                        # wf = traces[sample_index - self.nbefore : sample_index + self.nafter][:, chans]
                        # ax.plot(wf.T.flatten(), color='k')
                        # dense_templates_array = self.templates.get_dense_templates()
                        # for c_ind in possible_clusters:
                        #     template = dense_templates_array[c_ind, :, :][:, chans]
                        #     ax.plot(template.T.flatten())
                        #     if c_ind == cluster_index:
                        #         ax.plot(template.T.flatten(), color='m', ls='--')
                        #     ax.set_title(f"use_fine_detector{use_fine_detector} level{level}")
                        # plt.show()

                else:
                    # not valid because already detected
                    spikes["cluster_index"][i] = -1

            else:
                # no possible cluster in neighborhood for this channel
                spikes["cluster_index"][i] = -1

        # delta_sample = self.nbefore + self.nafter
        # # TODO benchmark this and make this faster
        # neighbors_spikes_inds = get_neighbors_spikes(spikes["sample_index"], spikes["channel_index"], delta_sample, self.near_chan_mask)
        # for i in range(spikes.size):
        #     amp = fit_one_amplitude_with_neighbors(spikes[i], spikes[neighbors_spikes_inds[i]],  traces,
        #                                      self.sparsity_mask, self.templates.templates_array, self.nbefore, self.nafter)
        #     spikes["amplitude"][i] = amp

        keep = spikes["cluster_index"] >= 0
        spikes = spikes[keep]

        # keep = (spikes["amplitude"] >= 0.7) & (spikes["amplitude"] <= 1.4)
        # spikes = spikes[keep]

        # sparse_templates_array = self.templates.templates_array
        # wanted_channel_mask = np.ones(traces.shape[1], dtype=bool)
        # assert np.sum(wanted_channel_mask) == traces.shape[1] # TODO remove this DEBUG later
        # construct_prediction_sparse(spikes, traces, sparse_templates_array, self.sparsity_mask, wanted_channel_mask, self.nbefore, additive=False)

        return spikes


def get_most_probable_cluster(
    traces,
    sparse_templates_array,
    possible_clusters,
    sample_index,
    nbefore_short,
    nafter_short,
    template_sparsity_mask,
):
    s0 = sample_index - nbefore_short
    s1 = sample_index + nafter_short
    wf_short = traces[s0:s1, :]

    ## numba with cluster+channel spasity
    union_channels = np.any(template_sparsity_mask[possible_clusters, :], axis=0)
    distances = numba_sparse_distance(
        wf_short, sparse_templates_array, template_sparsity_mask, union_channels, possible_clusters
    )

    ind = np.argmin(distances)
    cluster_index = possible_clusters[ind]

    return cluster_index


def get_neighbors_spikes(sample_inds, chan_inds, delta_sample, near_chan_mask):

    neighbors_spikes_inds = []
    for i in range(sample_inds.size):

        inds = np.flatnonzero(np.abs(sample_inds - sample_inds[i]) < delta_sample)
        neighb = []
        for ind in inds:
            if near_chan_mask[chan_inds[i], chan_inds[ind]] and i != ind:
                neighb.append(ind)
        neighbors_spikes_inds.append(neighb)

    return neighbors_spikes_inds


def fit_one_amplitude_with_neighbors(
    spike, neighbors_spikes, traces, template_sparsity_mask, sparse_templates_array, template_norms, nbefore, nafter
):
    """
    Fit amplitude one spike of one spike with/without neighbors

    """

    import scipy.linalg

    cluster_index = spike["cluster_index"]
    sample_index = spike["sample_index"]
    chan_sparsity_mask = template_sparsity_mask[cluster_index, :]
    num_chans = np.sum(chan_sparsity_mask)
    if num_chans == 0 or template_norms[cluster_index] == 0:
        # protect against empty template because too sparse
        return 0.0
    start, stop = sample_index - nbefore, sample_index + nafter
    if neighbors_spikes is None or (neighbors_spikes.size == 0):
        template = sparse_templates_array[cluster_index, :, :num_chans]
        wf = traces[start:stop, :][:, chan_sparsity_mask]
        amplitude = np.sum(template.flatten() * wf.flatten()) / template_norms[cluster_index]

    else:

        lim0 = min(start, np.min(neighbors_spikes["sample_index"]) - nbefore)
        lim1 = max(stop, np.max(neighbors_spikes["sample_index"]) + nafter)

        local_traces = traces[lim0:lim1, :][:, chan_sparsity_mask]
        mask_not_fitted = (neighbors_spikes["amplitude"] == 0.0) & (neighbors_spikes["cluster_index"] >= 0)
        local_spike = spike.copy()
        local_spike["sample_index"] -= lim0
        local_spike["amplitude"] = 1.0

        local_neighbors_spikes = neighbors_spikes.copy()
        local_neighbors_spikes["sample_index"] -= lim0
        local_neighbors_spikes["amplitude"][:] = 1.0

        num_spikes_to_fit = 1 + np.sum(mask_not_fitted)
        x = np.zeros((lim1 - lim0, num_chans, num_spikes_to_fit), dtype="float32")
        wanted_channel_mask = chan_sparsity_mask
        construct_prediction_sparse(
            np.array([local_spike]),
            x[:, :, 0],
            sparse_templates_array,
            template_sparsity_mask,
            chan_sparsity_mask,
            nbefore,
            True,
        )

        j = 1
        for i in range(neighbors_spikes.size):
            if mask_not_fitted[i]:
                # add to one regressor
                construct_prediction_sparse(
                    local_neighbors_spikes[i : i + 1],
                    x[:, :, j],
                    sparse_templates_array,
                    template_sparsity_mask,
                    chan_sparsity_mask,
                    nbefore,
                    True,
                )
                j += 1
            elif local_neighbors_spikes[neighbors_spikes[i]]["sample_index"] >= 0:
                # remove from traces
                construct_prediction_sparse(
                    local_neighbors_spikes[i : i + 1],
                    local_traces,
                    sparse_templates_array,
                    template_sparsity_mask,
                    chan_sparsity_mask,
                    nbefore,
                    False,
                )
            # else:
            #     pass

        x = x.reshape(-1, num_spikes_to_fit)
        y = local_traces.flatten()

        res = scipy.linalg.lstsq(x, y, cond=None, lapack_driver="gelsd")
        amplitudes = res[0]
        amplitude = amplitudes[0]

        # import matplotlib.pyplot as plt
        # x_plot = x.reshape((lim1 - lim0, num_chans, num_spikes_to_fit)).swapaxes(0, 1).reshape(-1, num_spikes_to_fit)
        # pred = x @ amplitudes
        # pred_plot = pred.reshape(-1, num_chans).T.flatten()
        # y_plot = y.reshape(-1, num_chans).T.flatten()
        # fig, ax = plt.subplots()
        # ax.plot(x_plot, color='b')
        # print(x_plot.shape, y_plot.shape)
        # ax.plot(y_plot, color='g')
        # ax.plot(pred_plot , color='r')
        # ax.set_title(f"{amplitudes}")
        # # ax.set_title(f"{amplitudes} {amp_dot}")
        # plt.show()

    return amplitude


if HAVE_NUMBA:
    from numba import jit, prange

    @jit(nopython=True)
    def construct_prediction_sparse(
        spikes, traces, sparse_templates_array, template_sparsity_mask, wanted_channel_mask, nbefore, additive
    ):
        #  must have np.sum(wanted_channel_mask) == traces.shape[0]
        total_chans = wanted_channel_mask.shape[0]
        for spike in spikes:
            ind0 = spike["sample_index"] - nbefore
            ind1 = ind0 + sparse_templates_array.shape[1]
            cluster_index = spike["cluster_index"]
            amplitude = spike["amplitude"]
            chan_in_template = 0
            chan_in_trace = 0
            for chan in range(total_chans):
                if wanted_channel_mask[chan]:
                    if template_sparsity_mask[cluster_index, chan]:
                        if additive:
                            traces[ind0:ind1, chan_in_trace] += (
                                sparse_templates_array[cluster_index, :, chan_in_template] * amplitude
                            )
                        else:
                            traces[ind0:ind1, chan_in_trace] -= (
                                sparse_templates_array[cluster_index, :, chan_in_template] * amplitude
                            )
                        chan_in_template += 1
                    chan_in_trace += 1
                else:
                    if template_sparsity_mask[cluster_index, chan]:
                        chan_in_template += 1

    @jit(nopython=True)
    def numba_sparse_distance(
        wf, sparse_templates_array, template_sparsity_mask, wanted_channel_mask, possible_clusters
    ):
        """
        numba implementation that compute distance from template with sparsity

        wf is dense
        sparse_templates_array is sparse with the template_sparsity_mask
        """
        width, total_chans = wf.shape
        num_cluster = possible_clusters.shape[0]
        distances = np.zeros((num_cluster,), dtype=np.float32)
        for i in prange(num_cluster):
            cluster_index = possible_clusters[i]
            sum_dist = 0.0
            chan_in_template = 0
            for chan in range(total_chans):
                if wanted_channel_mask[chan]:
                    if template_sparsity_mask[cluster_index, chan]:
                        for s in range(width):
                            v = wf[s, chan]
                            t = sparse_templates_array[cluster_index, s, chan_in_template]
                            sum_dist += (v - t) ** 2
                        chan_in_template += 1
                    else:
                        for s in range(width):
                            v = wf[s, chan]
                            t = 0
                            sum_dist += (v - t) ** 2
                else:
                    if template_sparsity_mask[cluster_index, chan]:
                        chan_in_template += 1
            distances[i] = sum_dist
        return distances

    @jit(nopython=True)
    def numba_best_shift_sparse(
        traces, sparse_template, sample_index, nbefore, possible_shifts, distances_shift, chan_sparsity
    ):
        """
        numba implementation to compute several sample shift before template substraction
        """
        width = sparse_template.shape[0]
        total_chans = traces.shape[1]
        n_shift = possible_shifts.size
        for i in range(n_shift):
            shift = possible_shifts[i]
            sum_dist = 0.0
            chan_in_template = 0
            for chan in range(total_chans):
                if chan_sparsity[chan]:
                    for s in range(width):
                        v = traces[sample_index - nbefore + s + shift, chan]
                        t = sparse_template[s, chan_in_template]
                        sum_dist += (v - t) ** 2
                    chan_in_template += 1
            distances_shift[i] = sum_dist

        return distances_shift<|MERGE_RESOLUTION|>--- conflicted
+++ resolved
@@ -56,11 +56,7 @@
         motion_aware=False,
         motion=None,
         drifting_templates=None,
-<<<<<<< HEAD
-        interpolation_time_bin_size_s = 1.0,
-=======
         interpolation_time_bin_size_s=1.0,
->>>>>>> 815b2f3b
         motion_step_um=2.0,
         use_fine_detector=True,
         # TODO optimize theses radius
@@ -156,10 +152,6 @@
             self.sparse_templates_array_static = None
 
             # interpolation bins edges
-<<<<<<< HEAD
-=======
-
->>>>>>> 815b2f3b
             self.interpolation_time_bins_s = []
             self.interpolation_time_bin_edges_s = []
             for segment_index, parent_segment in enumerate(recording._recording_segments):
