--- conflicted
+++ resolved
@@ -24,11 +24,8 @@
     "random_projections": RandomProjectionClustering,
     "circus": CircusClustering,
     "tdc_clustering": TdcClustering,
-<<<<<<< HEAD
     "graph_clustering": GraphClustering,
 
-}
-=======
 }
 
 try:
@@ -37,5 +34,4 @@
 
     clustering_methods["kilosort_clustering"] = KiloSortClustering
 except ImportError:
-    pass
->>>>>>> 4f733023
+    pass