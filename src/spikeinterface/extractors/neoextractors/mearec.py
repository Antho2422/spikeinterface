--- conflicted
+++ resolved
@@ -59,7 +59,6 @@
         self._kwargs.update({"file_path": str(Path(file_path).absolute())})
 
     @classmethod
-<<<<<<< HEAD
     def map_to_neo_kwargs(
         cls,
         file_path,
@@ -69,12 +68,8 @@
             "load_spiketrains": False,
             "load_analogsignal": True,
         }
-=======
-    def map_to_neo_kwargs(cls, file_path):
-        neo_kwargs = {"filename": str(file_path), "load_spiketrains": False, "load_analogsignal": True}
         # The possibility of loading only spike_trains or only analog_signals will be added in neo version 0.12.0
         neo_kwargs = drop_neo_arguments_in_version_0_11_0(neo_kwargs=neo_kwargs)
->>>>>>> b526d377
         return neo_kwargs
 
 
@@ -94,18 +89,14 @@
 
     @classmethod
     def map_to_neo_kwargs(cls, file_path):
-<<<<<<< HEAD
         neo_kwargs = {
             "filename": str(Path(file_path).absolute()),
             "load_spiketrains": True,
             "load_analogsignal": False,
         }
-=======
-        neo_kwargs = {"filename": str(file_path), "load_spiketrains": True, "load_analogsignal": False}
         # The possibility of loading only spike_trains or only analog_signals will be added in neo version 0.12.0
         neo_kwargs = drop_neo_arguments_in_version_0_11_0(neo_kwargs=neo_kwargs)
 
->>>>>>> b526d377
         return neo_kwargs
 
     def read_sampling_frequency(self, file_path: Union[str, Path]) -> float:
