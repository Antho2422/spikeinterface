--- conflicted
+++ resolved
@@ -112,11 +112,7 @@
     load_if_exists : bool, default: False
         Whether to load precomputed unit locations, if they already exist.
     method: str
-<<<<<<< HEAD
-        'center_of_mass' / 'monopolar_triangulation' / 'from_templates'
-=======
         'center_of_mass' / 'monopolar_triangulation' / 'grid_convolution'
->>>>>>> 8bf381a1
     outputs: str 
         'numpy' (default) / 'by_unit'
     method_kwargs: 
@@ -271,20 +267,12 @@
     templates = waveform_extractor.get_all_templates(mode='average')
 
     if enforce_decrease:
-<<<<<<< HEAD
-       neighbours_mask = np.zeros((templates.shape[0], templates.shape[2]), dtype=bool)
-       for i, unit_id in enumerate(unit_ids):
-           neighbours_mask[i][channel_sparsity[unit_id]] = True
-       enforce_decrease_radial_parents = make_radial_order_parents(contact_locations, neighbours_mask)
-       best_channels = get_template_extremum_channel(waveform_extractor, outputs='index')
-=======
         neighbours_mask = np.zeros((templates.shape[0], templates.shape[2]), dtype=bool)
         for i, unit_id in enumerate(unit_ids):
             chan_inds = sparsity.unit_id_to_channel_indices[unit_id]
             neighbours_mask[i, chan_inds] = True
         enforce_decrease_radial_parents = make_radial_order_parents(contact_locations, neighbours_mask)
         best_channels = get_template_extremum_channel(waveform_extractor, outputs='index')
->>>>>>> 8bf381a1
 
     unit_location = np.zeros((unit_ids.size, 4), dtype='float64')
     for i, unit_id in enumerate(unit_ids):
@@ -295,17 +283,10 @@
         wf = templates[i, :, :]
         wf_ptp = wf[:, chan_inds].ptp(axis=0)
 
-<<<<<<< HEAD
-        if enforce_decrease:
-           enforce_decrease_shells_ptp(
-               wf_ptp, best_channels[unit_id], enforce_decrease_radial_parents, in_place=True
-           )
-=======
         # if enforce_decrease:
         #    enforce_decrease_shells_ptp(
         #        wf_ptp, best_channels[unit_id], enforce_decrease_radial_parents, in_place=True
         #    )
->>>>>>> 8bf381a1
 
         unit_location[i] = solve_monopolar_triangulation(wf_ptp, local_contact_locations, max_distance_um, optimizer)
 
@@ -339,11 +320,8 @@
     recording = waveform_extractor.recording
     contact_locations = recording.get_channel_locations()
 
-<<<<<<< HEAD
-=======
     assert feature in ['ptp', 'mean', 'energy', 'v_peak'], f'{feature} is not a valid feature'
 
->>>>>>> 8bf381a1
     sparsity = compute_sparsity(waveform_extractor, peak_sign=peak_sign, method='radius', radius_um=radius_um)
     templates = waveform_extractor.get_all_templates(mode='average')
 
@@ -412,11 +390,7 @@
     prototype = prototype[:, np.newaxis]
 
     template_positions, weights, neighbours_mask = get_grid_convolution_templates_and_weights(
-<<<<<<< HEAD
-                contact_locations, local_radius_um, upsampling_um, 
-=======
                 contact_locations, radius_um, upsampling_um, 
->>>>>>> 8bf381a1
                 sigma_um, margin_um)
 
     nb_templates = len(template_positions)
