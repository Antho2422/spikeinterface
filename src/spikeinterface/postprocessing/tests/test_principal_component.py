import pytest
import numpy as np
<<<<<<< HEAD
from spikeinterface.postprocessing import ComputePrincipalComponents
from spikeinterface.postprocessing.tests.common_extension_tests import AnalyzerExtensionCommonTestSuite, cache_folder
=======

from spikeinterface.postprocessing import ComputePrincipalComponents, compute_principal_components
from spikeinterface.postprocessing.tests.common_extension_tests import AnalyzerExtensionCommonTestSuite
>>>>>>> a8ed7c81


class TestPrincipalComponentsExtension(AnalyzerExtensionCommonTestSuite):

    @pytest.mark.parametrize(
        "params",
        [
            dict(mode="by_channel_local"),
            dict(mode="by_channel_global"),
            # mode concatenated cannot be tested here because it do not work with sparse=True
        ],
    )
    def test_extension(self, params):
        self.run_extension_tests(ComputePrincipalComponents, params=params)

    def test_mode_concatenated(self):
        """
        Replicate the "extension_function_params_list" test outside of
        AnalyzerExtensionCommonTestSuite because it does not support sparsity.

        Also, add two additional checks on the dimension and n components of the output.
        """
        sorting_analyzer = self._prepare_sorting_analyzer(
            format="memory", sparse=False, extension_class=ComputePrincipalComponents
        )

        n_components = 3
        sorting_analyzer.compute("principal_components", mode="concatenated", n_components=n_components)
        ext = sorting_analyzer.get_extension("principal_components")
        assert ext is not None
        assert len(ext.data) > 0
        pca = ext.data["pca_projection"]
        assert pca.ndim == 2
        assert pca.shape[1] == n_components

    @pytest.mark.parametrize("sparse", [True, False])
    def test_get_projections(self, sparse):
        """
        Test the shape of output projection score matrices are
        correct when adjusting sparsity and using the
        `get_some_projections()` function. We expect them
        to hold, for each spike and each channel, the loading
        for each of the specified number of components.
        """
        sorting_analyzer = self._prepare_sorting_analyzer(
            format="memory", sparse=sparse, extension_class=ComputePrincipalComponents
        )
        num_chans = sorting_analyzer.get_num_channels()
        n_components = 2

        sorting_analyzer.compute("principal_components", mode="by_channel_global", n_components=n_components)
        ext = sorting_analyzer.get_extension("principal_components")

        # First, check the created projections have the expected number
        # of components and the expected number of channels based on sparsity.
        for unit_id in sorting_analyzer.unit_ids:
            if not sparse:
                one_proj = ext.get_projections_one_unit(unit_id, sparse=False)
                assert one_proj.shape[1] == n_components
                assert one_proj.shape[2] == num_chans
            else:
                one_proj = ext.get_projections_one_unit(unit_id, sparse=False)
                assert one_proj.shape[1] == n_components
                assert one_proj.shape[2] == num_chans

                one_proj, chan_inds = ext.get_projections_one_unit(unit_id, sparse=True)
                assert one_proj.shape[1] == n_components
                num_channels_for_unit = sorting_analyzer.sparsity.unit_id_to_channel_ids[unit_id].size
                assert one_proj.shape[2] == num_channels_for_unit
                assert one_proj.shape[2] == chan_inds.size

        # Next, check that the `get_some_projections()` function returns
        # projections with the expected shapes when selecting subjsets
        # of channel and unit IDs.
        some_unit_ids = sorting_analyzer.unit_ids[::2]
        some_channel_ids = sorting_analyzer.channel_ids[::2]

        random_spikes_indices = sorting_analyzer.get_extension("random_spikes").get_data()
        all_num_spikes = sorting_analyzer.sorting.get_total_num_spikes()
        unit_ids_num_spikes = np.sum(all_num_spikes[unit_id] for unit_id in some_unit_ids)

        # this should be all spikes all channels
        some_projections, spike_unit_index = ext.get_some_projections(channel_ids=None, unit_ids=None)
        assert some_projections.shape[0] == spike_unit_index.shape[0]
        assert spike_unit_index.shape[0] == random_spikes_indices.size
        assert some_projections.shape[1] == n_components
        assert some_projections.shape[2] == num_chans

        # this should be some spikes all channels
        some_projections, spike_unit_index = ext.get_some_projections(channel_ids=None, unit_ids=some_unit_ids)
        assert some_projections.shape[0] == spike_unit_index.shape[0]
        assert spike_unit_index.shape[0] == unit_ids_num_spikes
        assert some_projections.shape[1] == n_components
        assert some_projections.shape[2] == num_chans
        assert 1 not in spike_unit_index

        # this should be some spikes some channels
        some_projections, spike_unit_index = ext.get_some_projections(
            channel_ids=some_channel_ids, unit_ids=some_unit_ids
        )
        assert some_projections.shape[0] == spike_unit_index.shape[0]
        assert spike_unit_index.shape[0] == unit_ids_num_spikes
        assert some_projections.shape[1] == n_components
        assert some_projections.shape[2] == some_channel_ids.size
        assert 1 not in spike_unit_index

    @pytest.mark.parametrize("sparse", [True, False])
    def test_compute_for_all_spikes(self, sparse):
        """
        Compute the principal component scores, checking the shape
        matches the number of spikes as expected. This is re-run
        with n_jobs=2 and output projection score matrices
        checked against n_jobs=1.
        """
        sorting_analyzer = self._prepare_sorting_analyzer(
            format="memory", sparse=sparse, extension_class=ComputePrincipalComponents
        )

        num_spikes = sorting_analyzer.sorting.to_spike_vector().size

        n_components = 3
        sorting_analyzer.compute("principal_components", mode="by_channel_local", n_components=n_components)
        ext = sorting_analyzer.get_extension("principal_components")

<<<<<<< HEAD
        pc_file1 = cache_folder / "all_pc1.npy"
        ext.run_for_all_spikes(pc_file1, chunk_size=10000, n_jobs=1)
        all_pc1 = np.load(pc_file1)
        assert all_pc1.shape[0] == num_spikes

        pc_file2 = cache_folder / "all_pc2.npy"
        ext.run_for_all_spikes(pc_file2, chunk_size=10000, n_jobs=2)
        all_pc2 = np.load(pc_file2)
=======
            pc_file1 = self.cache_folder / "all_pc1.npy"
            ext.run_for_all_spikes(pc_file1, chunk_size=10000, n_jobs=1)
            all_pc1 = np.load(pc_file1)
            assert all_pc1.shape[0] == num_spikes

            pc_file2 = self.cache_folder / "all_pc2.npy"
            ext.run_for_all_spikes(pc_file2, chunk_size=10000, n_jobs=2)
            all_pc2 = np.load(pc_file2)
>>>>>>> a8ed7c81

        assert np.array_equal(all_pc1, all_pc2)

    def test_project_new(self):
        """
        `project_new` projects new (unseen) waveforms onto the PCA components.
        First compute principal components from existing waveforms. Then,
        generate a new 'spikes' vector that includes sample_index, unit_index
        and segment_index alongside some waveforms (the spike vector is required
        to generate some corresponding unit IDs for the generated waveforms following
        the API of principal_components.py).

        Then, check that the new projection scores matrix is the expected shape.
        """
        sorting_analyzer = self._prepare_sorting_analyzer(
            format="memory", sparse=False, extension_class=ComputePrincipalComponents
        )

        waveforms = sorting_analyzer.get_extension("waveforms").data["waveforms"]

        n_components = 3
        sorting_analyzer.compute("principal_components", mode="by_channel_local", n_components=n_components)
        ext_pca = sorting_analyzer.get_extension(ComputePrincipalComponents.extension_name)

        num_spike = 100
        new_spikes = sorting_analyzer.sorting.to_spike_vector()[:num_spike]
        new_waveforms = np.random.randn(num_spike, waveforms.shape[1], waveforms.shape[2])
        new_proj = ext_pca.project_new(new_spikes, new_waveforms)

        assert new_proj.shape[0] == num_spike
        assert new_proj.shape[1] == n_components
        assert new_proj.shape[2] == ext_pca.data["pca_projection"].shape[2]<|MERGE_RESOLUTION|>--- conflicted
+++ resolved
@@ -1,13 +1,8 @@
 import pytest
 import numpy as np
-<<<<<<< HEAD
+
 from spikeinterface.postprocessing import ComputePrincipalComponents
-from spikeinterface.postprocessing.tests.common_extension_tests import AnalyzerExtensionCommonTestSuite, cache_folder
-=======
-
-from spikeinterface.postprocessing import ComputePrincipalComponents, compute_principal_components
 from spikeinterface.postprocessing.tests.common_extension_tests import AnalyzerExtensionCommonTestSuite
->>>>>>> a8ed7c81
 
 
 class TestPrincipalComponentsExtension(AnalyzerExtensionCommonTestSuite):
@@ -132,25 +127,14 @@
         sorting_analyzer.compute("principal_components", mode="by_channel_local", n_components=n_components)
         ext = sorting_analyzer.get_extension("principal_components")
 
-<<<<<<< HEAD
-        pc_file1 = cache_folder / "all_pc1.npy"
+        pc_file1 = self.cache_folder / "all_pc1.npy"
         ext.run_for_all_spikes(pc_file1, chunk_size=10000, n_jobs=1)
         all_pc1 = np.load(pc_file1)
         assert all_pc1.shape[0] == num_spikes
 
-        pc_file2 = cache_folder / "all_pc2.npy"
+        pc_file2 = self.cache_folder / "all_pc2.npy"
         ext.run_for_all_spikes(pc_file2, chunk_size=10000, n_jobs=2)
         all_pc2 = np.load(pc_file2)
-=======
-            pc_file1 = self.cache_folder / "all_pc1.npy"
-            ext.run_for_all_spikes(pc_file1, chunk_size=10000, n_jobs=1)
-            all_pc1 = np.load(pc_file1)
-            assert all_pc1.shape[0] == num_spikes
-
-            pc_file2 = self.cache_folder / "all_pc2.npy"
-            ext.run_for_all_spikes(pc_file2, chunk_size=10000, n_jobs=2)
-            all_pc2 = np.load(pc_file2)
->>>>>>> a8ed7c81
 
         assert np.array_equal(all_pc1, all_pc2)
 
