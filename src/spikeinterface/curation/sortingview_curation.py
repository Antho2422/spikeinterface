--- conflicted
+++ resolved
@@ -83,16 +83,15 @@
     # In sortingview, a unit is not required to have all labels.
     # For example, the first 3 units could be labeled as "accept".
     # In this case, the first 3 values of the property "accept" will be True, the rest False
-    
+
     # Initialize the properties dictionary
-    properties = {label: np.zeros(len(curation_sorting.current_sorting.unit_ids), dtype=bool) 
+    properties = {label: np.zeros(len(curation_sorting.current_sorting.unit_ids), dtype=bool)
                 for labels in labels_dict.values() for label in labels}
 
     # Populate the properties dictionary
     for u_i, unit_id in enumerate(curation_sorting.current_sorting.unit_ids):
-<<<<<<< HEAD
         labels_unit = set()
-        
+
         # Check for exact match first
         if str(unit_id) in labels_dict:
             labels_unit.update(labels_dict[str(unit_id)])
@@ -101,13 +100,6 @@
             for unit_label, labels in labels_dict.items():
                 if isinstance(unit_id, str) and unit_label in unit_id:
                     labels_unit.update(labels)
-=======
-        labels_unit = []
-        unit_id_parts = str(unit_id).split("-")
-        for unit_label, labels in labels_dict.items():
-            if unit_label in unit_id_parts:
-                labels_unit.extend(labels)
->>>>>>> ffaf0675
         for label in labels_unit:
             properties[label][u_i] = True
 
