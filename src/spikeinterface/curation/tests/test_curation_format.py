--- conflicted
+++ resolved
@@ -1,9 +1,5 @@
 import pytest
 
-<<<<<<< HEAD
-
-=======
->>>>>>> dbdac133
 from pathlib import Path
 import json
 import numpy as np
@@ -55,17 +51,17 @@
     'removed': List[unit_ids], # Can not be  in the merged_units
     'merges': [
         {
-            'merge_unit_group': List[unit_ids],
-            'merge_new_unit_id': int | str (optional)
+            'unit_ids': List[unit_ids],
+            'new_unit_id': int | str (optional)
         }
     ],
     'splits': [
         {
             'unit_id': int | str
-            'split_mode': 'indices' or 'labels',
-            'split_indices': List[List[int]],
-            'split_labels': List[int]],
-            'split_new_unit_ids': List[int | str]
+            'mode': 'indices' or 'labels',
+            'indices': List[List[int]],
+            'labels': List[int]],
+            'new_unit_ids': List[int | str]
         }
     ]
 
@@ -96,7 +92,7 @@
         },
         {"unit_id": 3, "putative_type": ["inhibitory"]},
     ],
-    "merges": [{"merge_unit_group": [3, 6]}, {"merge_unit_group": [10, 14, 20]}],
+    "merges": [{"unit_ids": [3, 6]}, {"unit_ids": [10, 14, 20]}],
     "splits": [],
     "removed": [31, 42],
 }
@@ -123,7 +119,7 @@
         },
         {"unit_id": "u3", "putative_type": ["inhibitory"]},
     ],
-    "merges": [{"merge_unit_group": ["u3", "u6"]}, {"merge_unit_group": ["u10", "u14", "u20"]}],
+    "merges": [{"unit_ids": ["u3", "u6"]}, {"unit_ids": ["u10", "u14", "u20"]}],
     "splits": [],
     "removed": ["u31", "u42"],
 }
@@ -134,28 +130,26 @@
 # Test with splits
 curation_with_splits = {
     **curation_ids_int,
-    "splits": [
-        {"unit_id": 2, "split_mode": "indices", "split_indices": [[0, 1, 2], [3, 4, 5]], "split_new_unit_ids": [50, 51]}
-    ],
+    "splits": [{"unit_id": 2, "mode": "indices", "indices": [[0, 1, 2], [3, 4, 5]], "new_unit_ids": [50, 51]}],
 }
 
 # Test dictionary format for splits
 curation_with_splits_dict = {**curation_ids_int, "splits": {2: [[0, 1, 2], [3, 4, 5]]}}
 
 # This is a failure example with duplicated merge
-duplicate_merge = {**curation_ids_int, "merges": [{"merge_unit_group": [3, 6, 10]}, {"merge_unit_group": [10, 14, 20]}]}
+duplicate_merge = {**curation_ids_int, "merges": [{"unit_ids": [3, 6, 10]}, {"unit_ids": [10, 14, 20]}]}
 
 # This is a failure example with unit 3 both in removed and merged
 merged_and_removed = {
     **curation_ids_int,
-    "merges": [{"merge_unit_group": [3, 6]}, {"merge_unit_group": [10, 14, 20]}],
+    "merges": [{"unit_ids": [3, 6]}, {"unit_ids": [10, 14, 20]}],
     "removed": [3, 31, 42],
 }
 
 # This is a failure because unit 99 is not in the initial list
 unknown_merged_unit = {
     **curation_ids_int,
-    "merges": [{"merge_unit_group": [3, 6, 99]}, {"merge_unit_group": [10, 14, 20]}],
+    "merges": [{"unit_ids": [3, 6, 99]}, {"unit_ids": [10, 14, 20]}],
 }
 
 # This is a failure because unit 99 is not in the initial list
