"""Sorting components: peak localization."""
import numpy as np
from spikeinterface.core.job_tools import _shared_job_kwargs_doc, split_job_kwargs, fix_job_kwargs

from .peak_pipeline import run_peak_pipeline, PipelineNode, ExtractDenseWaveforms
from .tools import make_multi_method_doc

from spikeinterface.core import get_channel_distances

from ..postprocessing.unit_localization import (dtype_localize_by_method,
                                                possible_localization_methods,
                                                solve_monopolar_triangulation,
                                                make_radial_order_parents,
                                                enforce_decrease_shells_ptp)


def localize_peaks(recording, peaks, method='center_of_mass',  ms_before=.3, ms_after=.5, **kwargs):
    """Localize peak (spike) in 2D or 3D depending the method.

    When a probe is 2D then:
       * X is axis 0 of the probe
       * Y is axis 1 of the probe
       * Z is orthogonal to the plane of the probe

    Parameters
    ----------
    recording: RecordingExtractor
        The recording extractor object.
    peaks: array
        Peaks array, as returned by detect_peaks() in "compact_numpy" way.

    {method_doc}

    {job_doc}

    Returns
    -------
    peak_locations: ndarray
        Array with estimated location for each spike.
        The dtype depends on the method. ('x', 'y') or ('x', 'y', 'z', 'alpha').
    """
    assert method in possible_localization_methods, f"Method {method} is not supported. Choose from {possible_localization_methods}"

    method_kwargs, job_kwargs = split_job_kwargs(kwargs)
    
    if method == 'center_of_mass':
        extract_dense_waveforms = ExtractDenseWaveforms(recording, ms_before=ms_before, ms_after=ms_after,  return_ouput=False)
        pipeline_nodes = [
            extract_dense_waveforms,
            LocalizeCenterOfMass(recording, parents=[extract_dense_waveforms], **method_kwargs)
        ]
    elif method == 'monopolar_triangulation':
        extract_dense_waveforms = ExtractDenseWaveforms(recording, ms_before=ms_before, ms_after=ms_after,  return_ouput=False)
        pipeline_nodes = [
            extract_dense_waveforms,
            LocalizeMonopolarTriangulation(recording, parents=[extract_dense_waveforms], **method_kwargs)
        ]
    elif method == "peak_channel":
        pipeline_nodes = [LocalizePeakChannel(recording,  **method_kwargs)]
    
    peak_locations = run_peak_pipeline(recording, peaks, pipeline_nodes, job_kwargs, job_name='localize peaks', squeeze_output=True)
    
    return peak_locations


class LocalizeBase(PipelineNode):
    def __init__(self, recording, return_ouput=True, parents=None, local_radius_um=75.):
        PipelineNode.__init__(self, recording, return_ouput=return_ouput, parents=parents)
        
        self.local_radius_um = local_radius_um
        self.contact_locations = recording.get_channel_locations()
        self.channel_distance = get_channel_distances(recording)
        self.neighbours_mask = self.channel_distance < local_radius_um
        self._kwargs['local_radius_um'] = local_radius_um

    def get_dtype(self):
        return self._dtype


class LocalizePeakChannel(PipelineNode):
    """Localize peaks using the channel"""
    name = 'peak_channel'
    params_doc = """
    """

<<<<<<< HEAD
    def __init__(self, recording, ms_before=1., ms_after=1., local_radius_um=75):
        PeakPipelineStep.__init__(self, recording, ms_before=ms_before,
                                  ms_after=ms_after, local_radius_um=local_radius_um)
=======
    def __init__(self, recording, return_ouput=True):
        PipelineNode.__init__(self, recording, return_ouput, parents=None)
>>>>>>> 3f44a97c
        self._dtype = np.dtype(dtype_localize_by_method['center_of_mass'])
        
        self.contact_locations = recording.get_channel_locations()

    def get_dtype(self):
        return self._dtype

    def compute(self, traces, peaks):
        peak_locations = np.zeros(peaks.size, dtype=self._dtype)

        for index, main_chan in enumerate(peaks['channel_ind']):
            locations = self.contact_locations[main_chan, :]
            peak_locations['x'][index] = locations[0]
            peak_locations['y'][index] = locations[1]

        return peak_locations


class LocalizeCenterOfMass(LocalizeBase):
    """Localize peaks using the center of mass method."""
    need_waveforms = True
    name = 'center_of_mass'
    params_doc = """
    local_radius_um: float
        Radius in um for channel sparsity.
    feature: str ['ptp', 'mean', 'energy', 'v_origin']
        Feature to consider for computation. Default is 'ptp'
    """
<<<<<<< HEAD
    def __init__(self, recording, ms_before=1., ms_after=1., local_radius_um=75, feature='ptp'):
        PeakPipelineStep.__init__(self, recording, ms_before=ms_before,
                                  ms_after=ms_after, local_radius_um=local_radius_um)
=======
    def __init__(self, recording, return_ouput=True, parents=['extract_waveforms'], local_radius_um=75.):
        LocalizeBase.__init__(self, recording, return_ouput=return_ouput, parents=parents, local_radius_um=local_radius_um)
>>>>>>> 3f44a97c
        self._dtype = np.dtype(dtype_localize_by_method['center_of_mass'])
        self.feature = feature
        self._kwargs.update(dict(feature=feature))

    def get_dtype(self):
        return self._dtype
        
    def compute(self, traces, peaks, waveforms):
        peak_locations = np.zeros(peaks.size, dtype=self._dtype)

        for main_chan in np.unique(peaks['channel_ind']):
            idx, = np.nonzero(peaks['channel_ind'] == main_chan)
            chan_inds, = np.nonzero(self.neighbours_mask[main_chan])
            local_contact_locations = self.contact_locations[chan_inds, :]

            if self.feature == 'ptp':
                wf_data = (waveforms[idx][:, :, chan_inds]).ptp(axis=1)
            elif self.feature == 'mean':
                wf_data = (waveforms[idx][:, :, chan_inds]).mean(axis=1)
            elif self.feature == 'energy':
                wf_data = np.linalg.norm(waveforms[idx][:, :, chan_inds], axis=1)
            elif self.feature == 'v_origin':
                wf_data = waveforms[idx][:, self.nbefore, chan_inds]

            coms = np.dot(wf_data, local_contact_locations)/(np.sum(wf_data, axis=1)[:,np.newaxis])
            peak_locations['x'][idx] = coms[:, 0]
            peak_locations['y'][idx] = coms[:, 1]

        return peak_locations


class LocalizeMonopolarTriangulation(PipelineNode):
    """Localize peaks using the monopolar triangulation method.

    Notes
    -----
    This method is from  Julien Boussard, Erdem Varol and Charlie Windolf
    See spikeinterface.postprocessing.unit_localization.
    """
    need_waveforms = False
    name = 'monopolar_triangulation'
    params_doc = """
    local_radius_um: float
        For channel sparsity.
    max_distance_um: float, default: 1000
        Boundary for distance estimation.
<<<<<<< HEAD
    enforce_decrease : False
        To enforce spatial decreasingness for PTP vectors.
    """
    def __init__(self, recording, 
                        ms_before=1., ms_after=1.,
                        local_radius_um=75,
                        max_distance_um=1000,
                        optimizer='minimize_with_log_penality',
                        enforce_decrease=True):
        PeakPipelineStep.__init__(self, recording, ms_before=ms_before,
                                  ms_after=ms_after, local_radius_um=local_radius_um)
=======
    enforce_decrease : bool (default True)
        Enforce spatial decreasingness for PTP vectors.
    """
    def __init__(self, recording, return_ouput=True, parents=['extract_waveforms'],
                            local_radius_um=75., max_distance_um=150., optimizer='minimize_with_log_penality', enforce_decrease=False):
        LocalizeBase.__init__(self, recording, return_ouput=return_ouput, parents=parents, local_radius_um=local_radius_um)

>>>>>>> 3f44a97c
        self._kwargs.update(dict(max_distance_um=max_distance_um,
                                 optimizer=optimizer,
                                 enforce_decrease=enforce_decrease))

        self.max_distance_um = max_distance_um
        self.optimizer = optimizer

        if enforce_decrease:
            self.enforce_decrease_radial_parents = make_radial_order_parents(self.contact_locations, self.neighbours_mask)
        else:
            self.enforce_decrease_radial_parents = None

        self._dtype = np.dtype(dtype_localize_by_method['monopolar_triangulation'])

    def compute(self, traces, peaks, waveforms):
        peak_locations = np.zeros(peaks.size, dtype=self._dtype)

        for i, peak in enumerate(peaks):
            sample_ind = peak['sample_ind']
            chan_mask = self.neighbours_mask[peak['channel_ind'], :]
            chan_inds = np.flatnonzero(chan_mask)
            local_contact_locations = self.contact_locations[chan_inds, :]

            # wf is (nsample, nchan) - chan is only neighbor
            wf = waveforms[i, :, :][:, chan_inds]

            wf_ptp = wf.ptp(axis=0)
            if self.enforce_decrease_radial_parents is not None:
                enforce_decrease_shells_ptp(wf_ptp, peak['channel_ind'], self.enforce_decrease_radial_parents, in_place=True)

            peak_locations[i] = solve_monopolar_triangulation(wf_ptp, local_contact_locations,
                                                              self.max_distance_um, self.optimizer)

        return peak_locations


# LocalizePeakChannel is not include in doc because it is not a good idea to use it
_methods_list = [LocalizeCenterOfMass, LocalizeMonopolarTriangulation]
localize_peak_methods = {m.name: m for m in _methods_list}
method_doc = make_multi_method_doc(_methods_list)
localize_peaks.__doc__ = localize_peaks.__doc__.format(
                                    method_doc=method_doc,
                                    job_doc=_shared_job_kwargs_doc)<|MERGE_RESOLUTION|>--- conflicted
+++ resolved
@@ -67,7 +67,7 @@
     def __init__(self, recording, return_ouput=True, parents=None, local_radius_um=75.):
         PipelineNode.__init__(self, recording, return_ouput=return_ouput, parents=parents)
         
-        self.local_radius_um = local_radius_um
+        self.local_radius_um = w
         self.contact_locations = recording.get_channel_locations()
         self.channel_distance = get_channel_distances(recording)
         self.neighbours_mask = self.channel_distance < local_radius_um
@@ -83,14 +83,8 @@
     params_doc = """
     """
 
-<<<<<<< HEAD
-    def __init__(self, recording, ms_before=1., ms_after=1., local_radius_um=75):
-        PeakPipelineStep.__init__(self, recording, ms_before=ms_before,
-                                  ms_after=ms_after, local_radius_um=local_radius_um)
-=======
     def __init__(self, recording, return_ouput=True):
         PipelineNode.__init__(self, recording, return_ouput, parents=None)
->>>>>>> 3f44a97c
         self._dtype = np.dtype(dtype_localize_by_method['center_of_mass'])
         
         self.contact_locations = recording.get_channel_locations()
@@ -119,14 +113,8 @@
     feature: str ['ptp', 'mean', 'energy', 'v_origin']
         Feature to consider for computation. Default is 'ptp'
     """
-<<<<<<< HEAD
-    def __init__(self, recording, ms_before=1., ms_after=1., local_radius_um=75, feature='ptp'):
-        PeakPipelineStep.__init__(self, recording, ms_before=ms_before,
-                                  ms_after=ms_after, local_radius_um=local_radius_um)
-=======
-    def __init__(self, recording, return_ouput=True, parents=['extract_waveforms'], local_radius_um=75.):
+    def __init__(self, recording, return_ouput=True, parents=['extract_waveforms'], local_radius_um=75., feature='ptp'):
         LocalizeBase.__init__(self, recording, return_ouput=return_ouput, parents=parents, local_radius_um=local_radius_um)
->>>>>>> 3f44a97c
         self._dtype = np.dtype(dtype_localize_by_method['center_of_mass'])
         self.feature = feature
         self._kwargs.update(dict(feature=feature))
@@ -173,27 +161,13 @@
         For channel sparsity.
     max_distance_um: float, default: 1000
         Boundary for distance estimation.
-<<<<<<< HEAD
-    enforce_decrease : False
-        To enforce spatial decreasingness for PTP vectors.
-    """
-    def __init__(self, recording, 
-                        ms_before=1., ms_after=1.,
-                        local_radius_um=75,
-                        max_distance_um=1000,
-                        optimizer='minimize_with_log_penality',
-                        enforce_decrease=True):
-        PeakPipelineStep.__init__(self, recording, ms_before=ms_before,
-                                  ms_after=ms_after, local_radius_um=local_radius_um)
-=======
-    enforce_decrease : bool (default True)
+    enforce_decrease : bool (default False)
         Enforce spatial decreasingness for PTP vectors.
     """
     def __init__(self, recording, return_ouput=True, parents=['extract_waveforms'],
                             local_radius_um=75., max_distance_um=150., optimizer='minimize_with_log_penality', enforce_decrease=False):
         LocalizeBase.__init__(self, recording, return_ouput=return_ouput, parents=parents, local_radius_um=local_radius_um)
 
->>>>>>> 3f44a97c
         self._kwargs.update(dict(max_distance_um=max_distance_um,
                                  optimizer=optimizer,
                                  enforce_decrease=enforce_decrease))
