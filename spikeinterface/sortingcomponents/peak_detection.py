--- conflicted
+++ resolved
@@ -61,11 +61,6 @@
     if pipeline_nodes is not None:
         check_graph(pipeline_nodes)
         extra_margin = max(node.get_trace_margin() for node in pipeline_nodes)
-<<<<<<< HEAD
-    else:
-        extra_margin = 0
-=======
->>>>>>> 44e3ae63
 
     func = _detect_peaks_chunk
     init_func = _init_worker_detect_peaks
