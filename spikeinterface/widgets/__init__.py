<<<<<<< HEAD
from .widget_list import *
=======
from .utils import get_unit_colors, array_to_image
>>>>>>> 3459d477

try:
    import matplotlib
    HAVE_MPL = True
except:
    HAVE_MPL = False
    
try:
    import sortingview
    HAVE_SV = True
except:
    HAVE_SV = False

# for debegging I mock sortingview
HAVE_SV = True


if HAVE_MPL:
    from .matplotlib import *

if HAVE_SV:
    from .sortingview import *


# we keep this to keep compatibility having all previous widgets
# TODO : remove when the refactoring will be done
# from .legacy_mpl_widgets import *<|MERGE_RESOLUTION|>--- conflicted
+++ resolved
@@ -1,8 +1,6 @@
-<<<<<<< HEAD
 from .widget_list import *
-=======
 from .utils import get_unit_colors, array_to_image
->>>>>>> 3459d477
+
 
 try:
     import matplotlib
